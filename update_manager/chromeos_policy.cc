--- conflicted
+++ resolved
@@ -144,11 +144,8 @@
     case ErrorCode::kOmahaUpdateIgnoredOverCellular:
     case ErrorCode::kUpdatedButNotActive:
     case ErrorCode::kNoUpdate:
-<<<<<<< HEAD
     case ErrorCode::kRollbackNotPossible:
     case ErrorCode::kFirstActiveOmahaPingSentPersistenceError:
-=======
->>>>>>> 77ab7bdf
       LOG(INFO) << "Not changing URL index or failure count due to error "
                 << chromeos_update_engine::utils::ErrorCodeToString(err_code)
                 << " (" << static_cast<int>(err_code) << ")";
@@ -205,13 +202,9 @@
   result->updates_enabled = true;
   result->target_channel.clear();
   result->target_version_prefix.clear();
-<<<<<<< HEAD
   result->rollback_allowed = false;
   result->rollback_allowed_milestones = -1;
-  result->is_interactive = false;
-=======
   result->interactive = false;
->>>>>>> 77ab7bdf
 
   EnoughSlotsAbUpdatesPolicyImpl enough_slots_ab_updates_policy;
   EnterpriseDevicePolicyImpl enterprise_device_policy;
