# Copyright (c) 2013 The Chromium OS Authors. All rights reserved.
# Use of this source code is governed by a BSD-style license that can be
# found in the LICENSE file.

"""Applying a Chrome OS update payload.

This module is used internally by the main Payload class for applying an update
payload. The interface for invoking the applier is as follows:

  applier = PayloadApplier(payload)
  applier.Run(...)

"""

from __future__ import print_function

import array
import bz2
import hashlib
import itertools
import os
import shutil
import subprocess
import sys
import tempfile

from update_payload import common
from update_payload.error import PayloadError


#
# Helper functions.
#
def _VerifySha256(file_obj, expected_hash, name, length=-1):
  """Verifies the SHA256 hash of a file.

  Args:
    file_obj: file object to read
    expected_hash: the hash digest we expect to be getting
    name: name string of this hash, for error reporting
    length: precise length of data to verify (optional)

  Raises:
    PayloadError if computed hash doesn't match expected one, or if fails to
    read the specified length of data.
  """
  hasher = hashlib.sha256()
  block_length = 1024 * 1024
  max_length = length if length >= 0 else sys.maxint

  while max_length > 0:
    read_length = min(max_length, block_length)
    data = file_obj.read(read_length)
    if not data:
      break
    max_length -= len(data)
    hasher.update(data)

  if length >= 0 and max_length > 0:
    raise PayloadError(
        'insufficient data (%d instead of %d) when verifying %s' %
        (length - max_length, length, name))

  actual_hash = hasher.digest()
  if actual_hash != expected_hash:
    raise PayloadError('%s hash (%s) not as expected (%s)' %
                       (name, common.FormatSha256(actual_hash),
                        common.FormatSha256(expected_hash)))


def _ReadExtents(file_obj, extents, block_size, max_length=-1):
  """Reads data from file as defined by extent sequence.

  This tries to be efficient by not copying data as it is read in chunks.

  Args:
    file_obj: file object
    extents: sequence of block extents (offset and length)
    block_size: size of each block
    max_length: maximum length to read (optional)

  Returns:
    A character array containing the concatenated read data.
  """
  data = array.array('c')
  if max_length < 0:
    max_length = sys.maxint
  for ex in extents:
    if max_length == 0:
      break
    read_length = min(max_length, ex.num_blocks * block_size)

    # Fill with zeros or read from file, depending on the type of extent.
    if ex.start_block == common.PSEUDO_EXTENT_MARKER:
      data.extend(itertools.repeat('\0', read_length))
    else:
      file_obj.seek(ex.start_block * block_size)
      data.fromfile(file_obj, read_length)

    max_length -= read_length

  return data


def _WriteExtents(file_obj, data, extents, block_size, base_name):
  """Writes data to file as defined by extent sequence.

  This tries to be efficient by not copy data as it is written in chunks.

  Args:
    file_obj: file object
    data: data to write
    extents: sequence of block extents (offset and length)
    block_size: size of each block
    base_name: name string of extent sequence for error reporting

  Raises:
    PayloadError when things don't add up.
  """
  data_offset = 0
  data_length = len(data)
  for ex, ex_name in common.ExtentIter(extents, base_name):
    if not data_length:
      raise PayloadError('%s: more write extents than data' % ex_name)
    write_length = min(data_length, ex.num_blocks * block_size)

    # Only do actual writing if this is not a pseudo-extent.
    if ex.start_block != common.PSEUDO_EXTENT_MARKER:
      file_obj.seek(ex.start_block * block_size)
      data_view = buffer(data, data_offset, write_length)
      file_obj.write(data_view)

    data_offset += write_length
    data_length -= write_length

  if data_length:
    raise PayloadError('%s: more data than write extents' % base_name)


def _ExtentsToBspatchArg(extents, block_size, base_name, data_length=-1):
  """Translates an extent sequence into a bspatch-compatible string argument.

  Args:
    extents: sequence of block extents (offset and length)
    block_size: size of each block
    base_name: name string of extent sequence for error reporting
    data_length: the actual total length of the data in bytes (optional)

  Returns:
    A tuple consisting of (i) a string of the form
    "off_1:len_1,...,off_n:len_n", (ii) an offset where zero padding is needed
    for filling the last extent, (iii) the length of the padding (zero means no
    padding is needed and the extents cover the full length of data).

  Raises:
    PayloadError if data_length is too short or too long.
  """
  arg = ''
  pad_off = pad_len = 0
  if data_length < 0:
    data_length = sys.maxint
  for ex, ex_name in common.ExtentIter(extents, base_name):
    if not data_length:
      raise PayloadError('%s: more extents than total data length' % ex_name)

    is_pseudo = ex.start_block == common.PSEUDO_EXTENT_MARKER
    start_byte = -1 if is_pseudo else ex.start_block * block_size
    num_bytes = ex.num_blocks * block_size
    if data_length < num_bytes:
      # We're only padding a real extent.
      if not is_pseudo:
        pad_off = start_byte + data_length
        pad_len = num_bytes - data_length

      num_bytes = data_length

    arg += '%s%d:%d' % (arg and ',', start_byte, num_bytes)
    data_length -= num_bytes

  if data_length:
    raise PayloadError('%s: extents not covering full data length' % base_name)

  return arg, pad_off, pad_len


#
# Payload application.
#
class PayloadApplier(object):
  """Applying an update payload.

  This is a short-lived object whose purpose is to isolate the logic used for
  applying an update payload.
  """

  def __init__(self, payload, bsdiff_in_place=True, bspatch_path=None,
               puffpatch_path=None, truncate_to_expected_size=True):
    """Initialize the applier.

    Args:
      payload: the payload object to check
      bsdiff_in_place: whether to perform BSDIFF operation in-place (optional)
      bspatch_path: path to the bspatch binary (optional)
      puffpatch_path: path to the puffpatch binary (optional)
      truncate_to_expected_size: whether to truncate the resulting partitions
                                 to their expected sizes, as specified in the
                                 payload (optional)
    """
    assert payload.is_init, 'uninitialized update payload'
    self.payload = payload
    self.block_size = payload.manifest.block_size
    self.minor_version = payload.manifest.minor_version
    self.bsdiff_in_place = bsdiff_in_place
    self.bspatch_path = bspatch_path or 'bspatch'
<<<<<<< HEAD
    self.puffpatch_path = puffpatch_path or 'imgpatch'
=======
    self.puffpatch_path = puffpatch_path or 'puffin'
>>>>>>> 840703a4
    self.truncate_to_expected_size = truncate_to_expected_size

  def _ApplyReplaceOperation(self, op, op_name, out_data, part_file, part_size):
    """Applies a REPLACE{,_BZ} operation.

    Args:
      op: the operation object
      op_name: name string for error reporting
      out_data: the data to be written
      part_file: the partition file object
      part_size: the size of the partition

    Raises:
      PayloadError if something goes wrong.
    """
    block_size = self.block_size
    data_length = len(out_data)

    # Decompress data if needed.
    if op.type == common.OpType.REPLACE_BZ:
      out_data = bz2.decompress(out_data)
      data_length = len(out_data)

    # Write data to blocks specified in dst extents.
    data_start = 0
    for ex, ex_name in common.ExtentIter(op.dst_extents,
                                         '%s.dst_extents' % op_name):
      start_block = ex.start_block
      num_blocks = ex.num_blocks
      count = num_blocks * block_size

      # Make sure it's not a fake (signature) operation.
      if start_block != common.PSEUDO_EXTENT_MARKER:
        data_end = data_start + count

        # Make sure we're not running past partition boundary.
        if (start_block + num_blocks) * block_size > part_size:
          raise PayloadError(
              '%s: extent (%s) exceeds partition size (%d)' %
              (ex_name, common.FormatExtent(ex, block_size),
               part_size))

        # Make sure that we have enough data to write.
        if data_end >= data_length + block_size:
          raise PayloadError(
              '%s: more dst blocks than data (even with padding)')

        # Pad with zeros if necessary.
        if data_end > data_length:
          padding = data_end - data_length
          out_data += '\0' * padding

        self.payload.payload_file.seek(start_block * block_size)
        part_file.seek(start_block * block_size)
        part_file.write(out_data[data_start:data_end])

      data_start += count

    # Make sure we wrote all data.
    if data_start < data_length:
      raise PayloadError('%s: wrote fewer bytes (%d) than expected (%d)' %
                         (op_name, data_start, data_length))

  def _ApplyMoveOperation(self, op, op_name, part_file):
    """Applies a MOVE operation.

    Note that this operation must read the whole block data from the input and
    only then dump it, due to our in-place update semantics; otherwise, it
    might clobber data midway through.

    Args:
      op: the operation object
      op_name: name string for error reporting
      part_file: the partition file object

    Raises:
      PayloadError if something goes wrong.
    """
    block_size = self.block_size

    # Gather input raw data from src extents.
    in_data = _ReadExtents(part_file, op.src_extents, block_size)

    # Dump extracted data to dst extents.
    _WriteExtents(part_file, in_data, op.dst_extents, block_size,
                  '%s.dst_extents' % op_name)

  def _ApplyZeroOperation(self, op, op_name, part_file):
    """Applies a ZERO operation.

    Args:
      op: the operation object
      op_name: name string for error reporting
      part_file: the partition file object

    Raises:
      PayloadError if something goes wrong.
    """
    block_size = self.block_size
    base_name = '%s.dst_extents' % op_name

    # Iterate over the extents and write zero.
    # pylint: disable=unused-variable
    for ex, ex_name in common.ExtentIter(op.dst_extents, base_name):
      # Only do actual writing if this is not a pseudo-extent.
      if ex.start_block != common.PSEUDO_EXTENT_MARKER:
        part_file.seek(ex.start_block * block_size)
        part_file.write('\0' * (ex.num_blocks * block_size))

  def _ApplySourceCopyOperation(self, op, op_name, old_part_file,
                                new_part_file):
    """Applies a SOURCE_COPY operation.

    Args:
      op: the operation object
      op_name: name string for error reporting
      old_part_file: the old partition file object
      new_part_file: the new partition file object

    Raises:
      PayloadError if something goes wrong.
    """
    if not old_part_file:
      raise PayloadError(
          '%s: no source partition file provided for operation type (%d)' %
          (op_name, op.type))

    block_size = self.block_size

    # Gather input raw data from src extents.
    in_data = _ReadExtents(old_part_file, op.src_extents, block_size)

    # Dump extracted data to dst extents.
    _WriteExtents(new_part_file, in_data, op.dst_extents, block_size,
                  '%s.dst_extents' % op_name)

  def _BytesInExtents(self, extents, base_name):
    """Counts the length of extents in bytes.

    Args:
      extents: The list of Extents.
      base_name: For error reporting.

    Returns:
      The number of bytes in extents.
    """

    length = 0
    # pylint: disable=unused-variable
    for ex, ex_name in common.ExtentIter(extents, base_name):
      length += ex.num_blocks * self.block_size
    return length

  def _ApplyDiffOperation(self, op, op_name, patch_data, old_part_file,
                          new_part_file):
<<<<<<< HEAD
    """Applies a SOURCE_BSDIFF or PUFFDIFF operation.
=======
    """Applies a SOURCE_BSDIFF, BROTLI_BSDIFF or PUFFDIFF operation.
>>>>>>> 840703a4

    Args:
      op: the operation object
      op_name: name string for error reporting
      patch_data: the binary patch content
      old_part_file: the source partition file object
      new_part_file: the target partition file object

    Raises:
      PayloadError if something goes wrong.
    """
    if not old_part_file:
      raise PayloadError(
          '%s: no source partition file provided for operation type (%d)' %
          (op_name, op.type))

    block_size = self.block_size

    # Dump patch data to file.
    with tempfile.NamedTemporaryFile(delete=False) as patch_file:
      patch_file_name = patch_file.name
      patch_file.write(patch_data)

    if (hasattr(new_part_file, 'fileno') and
<<<<<<< HEAD
        ((not old_part_file) or hasattr(old_part_file, 'fileno')) and
        op.type != common.OpType.PUFFDIFF):
=======
        ((not old_part_file) or hasattr(old_part_file, 'fileno'))):
>>>>>>> 840703a4
      # Construct input and output extents argument for bspatch.

      in_extents_arg, _, _ = _ExtentsToBspatchArg(
          op.src_extents, block_size, '%s.src_extents' % op_name,
          data_length=op.src_length if op.src_length else
          self._BytesInExtents(op.src_extents, "%s.src_extents"))
      out_extents_arg, pad_off, pad_len = _ExtentsToBspatchArg(
          op.dst_extents, block_size, '%s.dst_extents' % op_name,
          data_length=op.dst_length if op.dst_length else
          self._BytesInExtents(op.dst_extents, "%s.dst_extents"))

      new_file_name = '/dev/fd/%d' % new_part_file.fileno()
      # Diff from source partition.
      old_file_name = '/dev/fd/%d' % old_part_file.fileno()

      if op.type in (common.OpType.BSDIFF, common.OpType.SOURCE_BSDIFF,
                     common.OpType.BROTLI_BSDIFF):
        # Invoke bspatch on partition file with extents args.
        bspatch_cmd = [self.bspatch_path, old_file_name, new_file_name,
                       patch_file_name, in_extents_arg, out_extents_arg]
        subprocess.check_call(bspatch_cmd)
      elif op.type == common.OpType.PUFFDIFF:
        # Invoke puffpatch on partition file with extents args.
        puffpatch_cmd = [self.puffpatch_path,
                         "--operation=puffpatch",
                         "--src_file=%s" % old_file_name,
                         "--dst_file=%s" % new_file_name,
                         "--patch_file=%s" % patch_file_name,
                         "--src_extents=%s" % in_extents_arg,
                         "--dst_extents=%s" % out_extents_arg]
        subprocess.check_call(puffpatch_cmd)
      else:
        raise PayloadError("Unknown operation %s", op.type)

      # Pad with zeros past the total output length.
      if pad_len:
        new_part_file.seek(pad_off)
        new_part_file.write('\0' * pad_len)
    else:
      # Gather input raw data and write to a temp file.
      input_part_file = old_part_file if old_part_file else new_part_file
      in_data = _ReadExtents(input_part_file, op.src_extents, block_size,
                             max_length=op.src_length if op.src_length else
                             self._BytesInExtents(op.src_extents,
                                                  "%s.src_extents"))
      with tempfile.NamedTemporaryFile(delete=False) as in_file:
        in_file_name = in_file.name
        in_file.write(in_data)

      # Allocate temporary output file.
      with tempfile.NamedTemporaryFile(delete=False) as out_file:
        out_file_name = out_file.name

<<<<<<< HEAD
      # Invoke bspatch.
      patch_cmd = [self.bspatch_path, in_file_name, out_file_name,
                   patch_file_name]
      if op.type == common.OpType.PUFFDIFF:
        patch_cmd[0] = self.puffpatch_path
      subprocess.check_call(patch_cmd)
=======
      if op.type in (common.OpType.BSDIFF, common.OpType.SOURCE_BSDIFF,
                     common.OpType.BROTLI_BSDIFF):
        # Invoke bspatch.
        bspatch_cmd = [self.bspatch_path, in_file_name, out_file_name,
                       patch_file_name]
        subprocess.check_call(bspatch_cmd)
      elif op.type == common.OpType.PUFFDIFF:
        # Invoke puffpatch.
        puffpatch_cmd = [self.puffpatch_path,
                         "--operation=puffpatch",
                         "--src_file=%s" % in_file_name,
                         "--dst_file=%s" % out_file_name,
                         "--patch_file=%s" % patch_file_name]
        subprocess.check_call(puffpatch_cmd)
      else:
        raise PayloadError("Unknown operation %s", op.type)
>>>>>>> 840703a4

      # Read output.
      with open(out_file_name, 'rb') as out_file:
        out_data = out_file.read()
        if len(out_data) != op.dst_length:
          raise PayloadError(
              '%s: actual patched data length (%d) not as expected (%d)' %
              (op_name, len(out_data), op.dst_length))

      # Write output back to partition, with padding.
      unaligned_out_len = len(out_data) % block_size
      if unaligned_out_len:
        out_data += '\0' * (block_size - unaligned_out_len)
      _WriteExtents(new_part_file, out_data, op.dst_extents, block_size,
                    '%s.dst_extents' % op_name)

      # Delete input/output files.
      os.remove(in_file_name)
      os.remove(out_file_name)

    # Delete patch file.
    os.remove(patch_file_name)

  def _ApplyOperations(self, operations, base_name, old_part_file,
                       new_part_file, part_size):
    """Applies a sequence of update operations to a partition.

    This assumes an in-place update semantics for MOVE and BSDIFF, namely all
    reads are performed first, then the data is processed and written back to
    the same file.

    Args:
      operations: the sequence of operations
      base_name: the name of the operation sequence
      old_part_file: the old partition file object, open for reading/writing
      new_part_file: the new partition file object, open for reading/writing
      part_size: the partition size

    Raises:
      PayloadError if anything goes wrong while processing the payload.
    """
    for op, op_name in common.OperationIter(operations, base_name):
      # Read data blob.
      data = self.payload.ReadDataBlob(op.data_offset, op.data_length)

      if op.type in (common.OpType.REPLACE, common.OpType.REPLACE_BZ):
        self._ApplyReplaceOperation(op, op_name, data, new_part_file, part_size)
      elif op.type == common.OpType.MOVE:
        self._ApplyMoveOperation(op, op_name, new_part_file)
      elif op.type == common.OpType.ZERO:
        self._ApplyZeroOperation(op, op_name, new_part_file)
      elif op.type == common.OpType.BSDIFF:
        self._ApplyDiffOperation(op, op_name, data, new_part_file,
                                 new_part_file)
      elif op.type == common.OpType.SOURCE_COPY:
        self._ApplySourceCopyOperation(op, op_name, old_part_file,
                                       new_part_file)
<<<<<<< HEAD
      elif op.type in (common.OpType.SOURCE_BSDIFF, common.OpType.PUFFDIFF):
=======
      elif op.type in (common.OpType.SOURCE_BSDIFF, common.OpType.PUFFDIFF,
                       common.OpType.BROTLI_BSDIFF):
>>>>>>> 840703a4
        self._ApplyDiffOperation(op, op_name, data, old_part_file,
                                 new_part_file)
      else:
        raise PayloadError('%s: unknown operation type (%d)' %
                           (op_name, op.type))

  def _ApplyToPartition(self, operations, part_name, base_name,
                        new_part_file_name, new_part_info,
                        old_part_file_name=None, old_part_info=None):
    """Applies an update to a partition.

    Args:
      operations: the sequence of update operations to apply
      part_name: the name of the partition, for error reporting
      base_name: the name of the operation sequence
      new_part_file_name: file name to write partition data to
      new_part_info: size and expected hash of dest partition
      old_part_file_name: file name of source partition (optional)
      old_part_info: size and expected hash of source partition (optional)

    Raises:
      PayloadError if anything goes wrong with the update.
    """
    # Do we have a source partition?
    if old_part_file_name:
      # Verify the source partition.
      with open(old_part_file_name, 'rb') as old_part_file:
        _VerifySha256(old_part_file, old_part_info.hash,
                      'old ' + part_name, length=old_part_info.size)
      new_part_file_mode = 'r+b'
      if self.minor_version == common.INPLACE_MINOR_PAYLOAD_VERSION:
        # Copy the src partition to the dst one; make sure we don't truncate it.
        shutil.copyfile(old_part_file_name, new_part_file_name)
      elif (self.minor_version == common.SOURCE_MINOR_PAYLOAD_VERSION or
            self.minor_version == common.OPSRCHASH_MINOR_PAYLOAD_VERSION or
            self.minor_version == common.PUFFDIFF_MINOR_PAYLOAD_VERSION):
        # In minor version >= 2, we don't want to copy the partitions, so
        # instead just make the new partition file.
        open(new_part_file_name, 'w').close()
      else:
        raise PayloadError("Unknown minor version: %d" % self.minor_version)
    else:
      # We need to create/truncate the dst partition file.
      new_part_file_mode = 'w+b'

    # Apply operations.
    with open(new_part_file_name, new_part_file_mode) as new_part_file:
      old_part_file = (open(old_part_file_name, 'r+b')
                       if old_part_file_name else None)
      try:
        self._ApplyOperations(operations, base_name, old_part_file,
                              new_part_file, new_part_info.size)
      finally:
        if old_part_file:
          old_part_file.close()

      # Truncate the result, if so instructed.
      if self.truncate_to_expected_size:
        new_part_file.seek(0, 2)
        if new_part_file.tell() > new_part_info.size:
          new_part_file.seek(new_part_info.size)
          new_part_file.truncate()

    # Verify the resulting partition.
    with open(new_part_file_name, 'rb') as new_part_file:
      _VerifySha256(new_part_file, new_part_info.hash,
                    'new ' + part_name, length=new_part_info.size)

  def Run(self, new_kernel_part, new_rootfs_part, old_kernel_part=None,
          old_rootfs_part=None):
    """Applier entry point, invoking all update operations.

    Args:
      new_kernel_part: name of dest kernel partition file
      new_rootfs_part: name of dest rootfs partition file
      old_kernel_part: name of source kernel partition file (optional)
      old_rootfs_part: name of source rootfs partition file (optional)

    Raises:
      PayloadError if payload application failed.
    """
    self.payload.ResetFile()

    # Make sure the arguments are sane and match the payload.
    if not (new_kernel_part and new_rootfs_part):
      raise PayloadError('missing dst {kernel,rootfs} partitions')

    if not (old_kernel_part or old_rootfs_part):
      if not self.payload.IsFull():
        raise PayloadError('trying to apply a non-full update without src '
                           '{kernel,rootfs} partitions')
    elif old_kernel_part and old_rootfs_part:
      if not self.payload.IsDelta():
        raise PayloadError('trying to apply a non-delta update onto src '
                           '{kernel,rootfs} partitions')
    else:
      raise PayloadError('not all src partitions provided')

    # Apply update to rootfs.
    self._ApplyToPartition(
        self.payload.manifest.install_operations, 'rootfs',
        'install_operations', new_rootfs_part,
        self.payload.manifest.new_rootfs_info, old_rootfs_part,
        self.payload.manifest.old_rootfs_info)

    # Apply update to kernel update.
    self._ApplyToPartition(
        self.payload.manifest.kernel_install_operations, 'kernel',
        'kernel_install_operations', new_kernel_part,
        self.payload.manifest.new_kernel_info, old_kernel_part,
        self.payload.manifest.old_kernel_info)<|MERGE_RESOLUTION|>--- conflicted
+++ resolved
@@ -212,11 +212,7 @@
     self.minor_version = payload.manifest.minor_version
     self.bsdiff_in_place = bsdiff_in_place
     self.bspatch_path = bspatch_path or 'bspatch'
-<<<<<<< HEAD
-    self.puffpatch_path = puffpatch_path or 'imgpatch'
-=======
     self.puffpatch_path = puffpatch_path or 'puffin'
->>>>>>> 840703a4
     self.truncate_to_expected_size = truncate_to_expected_size
 
   def _ApplyReplaceOperation(self, op, op_name, out_data, part_file, part_size):
@@ -372,11 +368,7 @@
 
   def _ApplyDiffOperation(self, op, op_name, patch_data, old_part_file,
                           new_part_file):
-<<<<<<< HEAD
-    """Applies a SOURCE_BSDIFF or PUFFDIFF operation.
-=======
     """Applies a SOURCE_BSDIFF, BROTLI_BSDIFF or PUFFDIFF operation.
->>>>>>> 840703a4
 
     Args:
       op: the operation object
@@ -401,12 +393,7 @@
       patch_file.write(patch_data)
 
     if (hasattr(new_part_file, 'fileno') and
-<<<<<<< HEAD
-        ((not old_part_file) or hasattr(old_part_file, 'fileno')) and
-        op.type != common.OpType.PUFFDIFF):
-=======
         ((not old_part_file) or hasattr(old_part_file, 'fileno'))):
->>>>>>> 840703a4
       # Construct input and output extents argument for bspatch.
 
       in_extents_arg, _, _ = _ExtentsToBspatchArg(
@@ -460,14 +447,6 @@
       with tempfile.NamedTemporaryFile(delete=False) as out_file:
         out_file_name = out_file.name
 
-<<<<<<< HEAD
-      # Invoke bspatch.
-      patch_cmd = [self.bspatch_path, in_file_name, out_file_name,
-                   patch_file_name]
-      if op.type == common.OpType.PUFFDIFF:
-        patch_cmd[0] = self.puffpatch_path
-      subprocess.check_call(patch_cmd)
-=======
       if op.type in (common.OpType.BSDIFF, common.OpType.SOURCE_BSDIFF,
                      common.OpType.BROTLI_BSDIFF):
         # Invoke bspatch.
@@ -484,7 +463,6 @@
         subprocess.check_call(puffpatch_cmd)
       else:
         raise PayloadError("Unknown operation %s", op.type)
->>>>>>> 840703a4
 
       # Read output.
       with open(out_file_name, 'rb') as out_file:
@@ -542,12 +520,8 @@
       elif op.type == common.OpType.SOURCE_COPY:
         self._ApplySourceCopyOperation(op, op_name, old_part_file,
                                        new_part_file)
-<<<<<<< HEAD
-      elif op.type in (common.OpType.SOURCE_BSDIFF, common.OpType.PUFFDIFF):
-=======
       elif op.type in (common.OpType.SOURCE_BSDIFF, common.OpType.PUFFDIFF,
                        common.OpType.BROTLI_BSDIFF):
->>>>>>> 840703a4
         self._ApplyDiffOperation(op, op_name, data, old_part_file,
                                  new_part_file)
       else:
