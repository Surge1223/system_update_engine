//
// Copyright (C) 2016 The Android Open Source Project
//
// Licensed under the Apache License, Version 2.0 (the "License");
// you may not use this file except in compliance with the License.
// You may obtain a copy of the License at
//
//      http://www.apache.org/licenses/LICENSE-2.0
//
// Unless required by applicable law or agreed to in writing, software
// distributed under the License is distributed on an "AS IS" BASIS,
// WITHOUT WARRANTIES OR CONDITIONS OF ANY KIND, either express or implied.
// See the License for the specific language governing permissions and
// limitations under the License.
//

#include <sysexits.h>
#include <unistd.h>

#include <string>
#include <vector>

#include <base/bind.h>
#include <base/callback.h>
#include <base/command_line.h>
#include <base/logging.h>
#include <base/strings/string_split.h>
#include <binder/IServiceManager.h>
#include <binderwrapper/binder_wrapper.h>
#include <brillo/binder_watcher.h>
#include <brillo/daemons/daemon.h>
#include <brillo/flag_helper.h>
#include <brillo/message_loops/message_loop.h>
#include <brillo/syslog_logging.h>
#include <utils/String16.h>
#include <utils/StrongPointer.h>

#include "android/os/BnUpdateEngineCallback.h"
#include "android/os/IUpdateEngine.h"
#include "update_engine/client_library/include/update_engine/update_status.h"
#include "update_engine/common/error_code.h"
#include "update_engine/common/error_code_utils.h"
#include "update_engine/update_status_utils.h"

using android::binder::Status;

namespace chromeos_update_engine {
namespace internal {

class UpdateEngineClientAndroid : public brillo::Daemon {
 public:
  UpdateEngineClientAndroid(int argc, char** argv) : argc_(argc), argv_(argv) {}

  int ExitWhenIdle(const Status& status);
  int ExitWhenIdle(int return_code);

 private:
  class UECallback : public android::os::BnUpdateEngineCallback {
   public:
    explicit UECallback(UpdateEngineClientAndroid* client) : client_(client) {}

    // android::os::BnUpdateEngineCallback overrides.
    Status onStatusUpdate(int status_code, float progress) override;
    Status onPayloadApplicationComplete(int error_code) override;

   private:
    UpdateEngineClientAndroid* client_;
  };

  int OnInit() override;

  // Called whenever the UpdateEngine daemon dies.
  void UpdateEngineServiceDied();

  // Copy of argc and argv passed to main().
  int argc_;
  char** argv_;

  android::sp<android::os::IUpdateEngine> service_;
  android::sp<android::os::BnUpdateEngineCallback> callback_;

  brillo::BinderWatcher binder_watcher_;
};

Status UpdateEngineClientAndroid::UECallback::onStatusUpdate(int status_code,
                                                             float progress) {
  update_engine::UpdateStatus status =
      static_cast<update_engine::UpdateStatus>(status_code);
  LOG(INFO) << "onStatusUpdate(" << UpdateStatusToString(status) << " ("
            << status_code << "), " << progress << ")";
  return Status::ok();
}

Status UpdateEngineClientAndroid::UECallback::onPayloadApplicationComplete(
    int error_code) {
  ErrorCode code = static_cast<ErrorCode>(error_code);
  LOG(INFO) << "onPayloadApplicationComplete(" << utils::ErrorCodeToString(code)
            << " (" << error_code << "))";
  client_->ExitWhenIdle(
      (code == ErrorCode::kSuccess || code == ErrorCode::kUpdatedButNotActive)
          ? EX_OK
          : 1);
  return Status::ok();
}

int UpdateEngineClientAndroid::OnInit() {
  int ret = Daemon::OnInit();
  if (ret != EX_OK)
    return ret;

  DEFINE_bool(update, false, "Start a new update, if no update in progress.");
  DEFINE_string(payload,
                "http://127.0.0.1:8080/payload",
                "The URI to the update payload to use.");
  DEFINE_int64(offset,
               0,
               "The offset in the payload where the CrAU update starts. "
               "Used when --update is passed.");
  DEFINE_int64(size,
               0,
               "The size of the CrAU part of the payload. If 0 is passed, it "
               "will be autodetected. Used when --update is passed.");
  DEFINE_string(headers,
                "",
                "A list of key-value pairs, one element of the list per line. "
                "Used when --update is passed.");

  DEFINE_bool(verify,
              false,
              "Given payload metadata, verify if the payload is applicable.");
  DEFINE_string(metadata,
                "/data/ota_package/metadata",
                "The path to the update payload metadata. "
                "Used when --verify is passed.");

  DEFINE_bool(suspend, false, "Suspend an ongoing update and exit.");
  DEFINE_bool(resume, false, "Resume a suspended update.");
  DEFINE_bool(cancel, false, "Cancel the ongoing update and exit.");
  DEFINE_bool(reset_status, false, "Reset an already applied update and exit.");
  DEFINE_bool(follow,
              false,
              "Follow status update changes until a final state is reached. "
              "Exit status is 0 if the update succeeded, and 1 otherwise.");
  DEFINE_bool(perf_mode, false, "Enable perf mode.");

  // Boilerplate init commands.
  base::CommandLine::Init(argc_, argv_);
  brillo::FlagHelper::Init(argc_, argv_, "Android Update Engine Client");
  if (argc_ == 1) {
    LOG(ERROR) << "Nothing to do. Run with --help for help.";
    return 1;
  }

  // Ensure there are no positional arguments.
  const std::vector<std::string> positional_args =
      base::CommandLine::ForCurrentProcess()->GetArgs();
  if (!positional_args.empty()) {
    LOG(ERROR) << "Found a positional argument '" << positional_args.front()
               << "'. If you want to pass a value to a flag, pass it as "
                  "--flag=value.";
    return 1;
  }

  bool keep_running = false;
  brillo::InitLog(brillo::kLogToStderr);

  // Initialize a binder watcher early in the process before any interaction
  // with the binder driver.
  binder_watcher_.Init();

  android::status_t status = android::getService(
      android::String16("android.os.UpdateEngineService"), &service_);
  if (status != android::OK) {
    LOG(ERROR) << "Failed to get IUpdateEngine binder from service manager: "
               << Status::fromStatusT(status).toString8();
    return ExitWhenIdle(1);
  }

  if (FLAGS_suspend) {
    return ExitWhenIdle(service_->suspend());
  }

  if (FLAGS_resume) {
    return ExitWhenIdle(service_->resume());
  }

  if (FLAGS_cancel) {
    return ExitWhenIdle(service_->cancel());
  }

  if (FLAGS_reset_status) {
    return ExitWhenIdle(service_->resetStatus());
  }

<<<<<<< HEAD
  if (FLAGS_perf_mode) {
    return ExitWhenIdle(service_->setPerformanceMode(true));
=======
  if (FLAGS_verify) {
    bool applicable = false;
    Status status = service_->verifyPayloadApplicable(
        android::String16{FLAGS_metadata.data(), FLAGS_metadata.size()},
        &applicable);
    LOG(INFO) << "Payload is " << (applicable ? "" : "not ") << "applicable.";
    return ExitWhenIdle(status);
>>>>>>> df7c89d6
  }

  if (FLAGS_follow) {
    // Register a callback object with the service.
    callback_ = new UECallback(this);
    bool bound;
    if (!service_->bind(callback_, &bound).isOk() || !bound) {
      LOG(ERROR) << "Failed to bind() the UpdateEngine daemon.";
      return 1;
    }
    keep_running = true;
  }

  if (FLAGS_update) {
    std::vector<std::string> headers = base::SplitString(
        FLAGS_headers, "\n", base::KEEP_WHITESPACE, base::SPLIT_WANT_NONEMPTY);
    std::vector<android::String16> and_headers;
    for (const auto& header : headers) {
      and_headers.push_back(android::String16{header.data(), header.size()});
    }
    Status status = service_->applyPayload(
        android::String16{FLAGS_payload.data(), FLAGS_payload.size()},
        FLAGS_offset,
        FLAGS_size,
        and_headers);
    if (!status.isOk())
      return ExitWhenIdle(status);
  }

  if (!keep_running)
    return ExitWhenIdle(EX_OK);

  // When following updates status changes, exit if the update_engine daemon
  // dies.
  android::BinderWrapper::Create();
  android::BinderWrapper::Get()->RegisterForDeathNotifications(
      android::os::IUpdateEngine::asBinder(service_),
      base::Bind(&UpdateEngineClientAndroid::UpdateEngineServiceDied,
                 base::Unretained(this)));

  return EX_OK;
}

int UpdateEngineClientAndroid::ExitWhenIdle(const Status& status) {
  if (status.isOk())
    return ExitWhenIdle(EX_OK);
  LOG(ERROR) << status.toString8();
  return ExitWhenIdle(status.exceptionCode());
}

int UpdateEngineClientAndroid::ExitWhenIdle(int return_code) {
  auto delayed_exit = base::Bind(
      &Daemon::QuitWithExitCode, base::Unretained(this), return_code);
  if (!brillo::MessageLoop::current()->PostTask(delayed_exit))
    return 1;
  return EX_OK;
}

void UpdateEngineClientAndroid::UpdateEngineServiceDied() {
  LOG(ERROR) << "UpdateEngineService died.";
  QuitWithExitCode(1);
}

}  // namespace internal
}  // namespace chromeos_update_engine

int main(int argc, char** argv) {
  chromeos_update_engine::internal::UpdateEngineClientAndroid client(argc,
                                                                     argv);
  return client.Run();
}<|MERGE_RESOLUTION|>--- conflicted
+++ resolved
@@ -192,10 +192,9 @@
     return ExitWhenIdle(service_->resetStatus());
   }
 
-<<<<<<< HEAD
   if (FLAGS_perf_mode) {
     return ExitWhenIdle(service_->setPerformanceMode(true));
-=======
+  }
   if (FLAGS_verify) {
     bool applicable = false;
     Status status = service_->verifyPayloadApplicable(
@@ -203,7 +202,6 @@
         &applicable);
     LOG(INFO) << "Payload is " << (applicable ? "" : "not ") << "applicable.";
     return ExitWhenIdle(status);
->>>>>>> df7c89d6
   }
 
   if (FLAGS_follow) {
