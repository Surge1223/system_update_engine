//
// Copyright (C) 2012 The Android Open Source Project
//
// Licensed under the Apache License, Version 2.0 (the "License");
// you may not use this file except in compliance with the License.
// You may obtain a copy of the License at
//
//      http://www.apache.org/licenses/LICENSE-2.0
//
// Unless required by applicable law or agreed to in writing, software
// distributed under the License is distributed on an "AS IS" BASIS,
// WITHOUT WARRANTIES OR CONDITIONS OF ANY KIND, either express or implied.
// See the License for the specific language governing permissions and
// limitations under the License.
//

#include "update_engine/payload_consumer/delta_performer.h"

#include <errno.h>
#include <linux/fs.h>

#include <algorithm>
#include <cstring>
#include <map>
#include <memory>
#include <string>
#include <utility>
#include <vector>

#include <base/files/file_util.h>
#include <base/format_macros.h>
#include <base/metrics/histogram_macros.h>
#include <base/strings/string_number_conversions.h>
#include <base/strings/string_util.h>
#include <base/strings/stringprintf.h>
#include <base/time/time.h>
#include <brillo/data_encoding.h>
#include <bsdiff/bspatch.h>
#include <google/protobuf/repeated_field.h>
#include <puffin/puffpatch.h>

#include "update_engine/common/constants.h"
#include "update_engine/common/hardware_interface.h"
#include "update_engine/common/prefs_interface.h"
#include "update_engine/common/subprocess.h"
#include "update_engine/common/terminator.h"
#include "update_engine/payload_consumer/bzip_extent_writer.h"
#include "update_engine/payload_consumer/cached_file_descriptor.h"
#include "update_engine/payload_consumer/download_action.h"
#include "update_engine/payload_consumer/extent_reader.h"
#include "update_engine/payload_consumer/extent_writer.h"
#if USE_FEC
#include "update_engine/payload_consumer/fec_file_descriptor.h"
#endif  // USE_FEC
#include "update_engine/payload_consumer/file_descriptor_utils.h"
#include "update_engine/payload_consumer/mount_history.h"
#if USE_MTD
#include "update_engine/payload_consumer/mtd_file_descriptor.h"
#endif  // USE_MTD
#include "update_engine/payload_consumer/payload_constants.h"
#include "update_engine/payload_consumer/payload_verifier.h"
#include "update_engine/payload_consumer/xz_extent_writer.h"

using google::protobuf::RepeatedPtrField;
using std::min;
using std::string;
using std::vector;

namespace chromeos_update_engine {
const unsigned DeltaPerformer::kProgressLogMaxChunks = 10;
const unsigned DeltaPerformer::kProgressLogTimeoutSeconds = 30;
const unsigned DeltaPerformer::kProgressDownloadWeight = 50;
const unsigned DeltaPerformer::kProgressOperationsWeight = 50;
const uint64_t DeltaPerformer::kCheckpointFrequencySeconds = 1;

namespace {
const int kUpdateStateOperationInvalid = -1;
const int kMaxResumedUpdateFailures = 10;
#if USE_MTD
const int kUbiVolumeAttachTimeout = 5 * 60;
#endif

const uint64_t kCacheSize = 1024 * 1024;  // 1MB

FileDescriptorPtr CreateFileDescriptor(const char* path) {
  FileDescriptorPtr ret;
#if USE_MTD
  if (strstr(path, "/dev/ubi") == path) {
    if (!UbiFileDescriptor::IsUbi(path)) {
      // The volume might not have been attached at boot time.
      int volume_no;
      if (utils::SplitPartitionName(path, nullptr, &volume_no)) {
        utils::TryAttachingUbiVolume(volume_no, kUbiVolumeAttachTimeout);
      }
    }
    if (UbiFileDescriptor::IsUbi(path)) {
      LOG(INFO) << path << " is a UBI device.";
      ret.reset(new UbiFileDescriptor);
    }
  } else if (MtdFileDescriptor::IsMtd(path)) {
    LOG(INFO) << path << " is an MTD device.";
    ret.reset(new MtdFileDescriptor);
  } else {
    LOG(INFO) << path << " is not an MTD nor a UBI device.";
#endif
    ret.reset(new EintrSafeFileDescriptor);
#if USE_MTD
  }
#endif
  return ret;
}

// Opens path for read/write. On success returns an open FileDescriptor
// and sets *err to 0. On failure, sets *err to errno and returns nullptr.
FileDescriptorPtr OpenFile(const char* path,
                           int mode,
                           bool cache_writes,
                           int* err) {
  // Try to mark the block device read-only based on the mode. Ignore any
  // failure since this won't work when passing regular files.
  bool read_only = (mode & O_ACCMODE) == O_RDONLY;
  utils::SetBlockDeviceReadOnly(path, read_only);

  FileDescriptorPtr fd = CreateFileDescriptor(path);
  if (cache_writes && !read_only) {
    fd = FileDescriptorPtr(new CachedFileDescriptor(fd, kCacheSize));
    LOG(INFO) << "Caching writes.";
  }
#if USE_MTD
  // On NAND devices, we can either read, or write, but not both. So here we
  // use O_WRONLY.
  if (UbiFileDescriptor::IsUbi(path) || MtdFileDescriptor::IsMtd(path)) {
    mode = O_WRONLY;
  }
#endif
  if (!fd->Open(path, mode, 000)) {
    *err = errno;
    PLOG(ERROR) << "Unable to open file " << path;
    return nullptr;
  }
  *err = 0;
  return fd;
}

// Discard the tail of the block device referenced by |fd|, from the offset
// |data_size| until the end of the block device. Returns whether the data was
// discarded.
bool DiscardPartitionTail(const FileDescriptorPtr& fd, uint64_t data_size) {
  uint64_t part_size = fd->BlockDevSize();
  if (!part_size || part_size <= data_size)
    return false;

  struct blkioctl_request {
    int number;
    const char* name;
  };
  const vector<blkioctl_request> blkioctl_requests = {
      {BLKDISCARD, "BLKDISCARD"},
      {BLKSECDISCARD, "BLKSECDISCARD"},
#ifdef BLKZEROOUT
      {BLKZEROOUT, "BLKZEROOUT"},
#endif
  };
  for (const auto& req : blkioctl_requests) {
    int error = 0;
    if (fd->BlkIoctl(req.number, data_size, part_size - data_size, &error) &&
        error == 0) {
      return true;
    }
    LOG(WARNING) << "Error discarding the last "
                 << (part_size - data_size) / 1024 << " KiB using ioctl("
                 << req.name << ")";
  }
  return false;
}

}  // namespace

// Computes the ratio of |part| and |total|, scaled to |norm|, using integer
// arithmetic.
static uint64_t IntRatio(uint64_t part, uint64_t total, uint64_t norm) {
  return part * norm / total;
}

void DeltaPerformer::LogProgress(const char* message_prefix) {
  // Format operations total count and percentage.
  string total_operations_str("?");
  string completed_percentage_str("");
  if (num_total_operations_) {
    total_operations_str = std::to_string(num_total_operations_);
    // Upcasting to 64-bit to avoid overflow, back to size_t for formatting.
    completed_percentage_str = base::StringPrintf(
        " (%" PRIu64 "%%)",
        IntRatio(next_operation_num_, num_total_operations_, 100));
  }

  // Format download total count and percentage.
  size_t payload_size = payload_->size;
  string payload_size_str("?");
  string downloaded_percentage_str("");
  if (payload_size) {
    payload_size_str = std::to_string(payload_size);
    // Upcasting to 64-bit to avoid overflow, back to size_t for formatting.
    downloaded_percentage_str = base::StringPrintf(
        " (%" PRIu64 "%%)", IntRatio(total_bytes_received_, payload_size, 100));
  }

  LOG(INFO) << (message_prefix ? message_prefix : "") << next_operation_num_
            << "/" << total_operations_str << " operations"
            << completed_percentage_str << ", " << total_bytes_received_ << "/"
            << payload_size_str << " bytes downloaded"
            << downloaded_percentage_str << ", overall progress "
            << overall_progress_ << "%";
}

void DeltaPerformer::UpdateOverallProgress(bool force_log,
                                           const char* message_prefix) {
  // Compute our download and overall progress.
  unsigned new_overall_progress = 0;
  static_assert(kProgressDownloadWeight + kProgressOperationsWeight == 100,
                "Progress weights don't add up");
  // Only consider download progress if its total size is known; otherwise
  // adjust the operations weight to compensate for the absence of download
  // progress. Also, make sure to cap the download portion at
  // kProgressDownloadWeight, in case we end up downloading more than we
  // initially expected (this indicates a problem, but could generally happen).
  // TODO(garnold) the correction of operations weight when we do not have the
  // total payload size, as well as the conditional guard below, should both be
  // eliminated once we ensure that the payload_size in the install plan is
  // always given and is non-zero. This currently isn't the case during unit
  // tests (see chromium-os:37969).
  size_t payload_size = payload_->size;
  unsigned actual_operations_weight = kProgressOperationsWeight;
  if (payload_size)
    new_overall_progress +=
        min(static_cast<unsigned>(IntRatio(
                total_bytes_received_, payload_size, kProgressDownloadWeight)),
            kProgressDownloadWeight);
  else
    actual_operations_weight += kProgressDownloadWeight;

  // Only add completed operations if their total number is known; we definitely
  // expect an update to have at least one operation, so the expectation is that
  // this will eventually reach |actual_operations_weight|.
  if (num_total_operations_)
    new_overall_progress += IntRatio(
        next_operation_num_, num_total_operations_, actual_operations_weight);

  // Progress ratio cannot recede, unless our assumptions about the total
  // payload size, total number of operations, or the monotonicity of progress
  // is breached.
  if (new_overall_progress < overall_progress_) {
    LOG(WARNING) << "progress counter receded from " << overall_progress_
                 << "% down to " << new_overall_progress << "%; this is a bug";
    force_log = true;
  }
  overall_progress_ = new_overall_progress;

  // Update chunk index, log as needed: if forced by called, or we completed a
  // progress chunk, or a timeout has expired.
  base::TimeTicks curr_time = base::TimeTicks::Now();
  unsigned curr_progress_chunk =
      overall_progress_ * kProgressLogMaxChunks / 100;
  if (force_log || curr_progress_chunk > last_progress_chunk_ ||
      curr_time > forced_progress_log_time_) {
    forced_progress_log_time_ = curr_time + forced_progress_log_wait_;
    LogProgress(message_prefix);
  }
  last_progress_chunk_ = curr_progress_chunk;
}

size_t DeltaPerformer::CopyDataToBuffer(const char** bytes_p,
                                        size_t* count_p,
                                        size_t max) {
  const size_t count = *count_p;
  if (!count)
    return 0;  // Special case shortcut.
  size_t read_len = min(count, max - buffer_.size());
  const char* bytes_start = *bytes_p;
  const char* bytes_end = bytes_start + read_len;
  buffer_.reserve(max);
  buffer_.insert(buffer_.end(), bytes_start, bytes_end);
  *bytes_p = bytes_end;
  *count_p = count - read_len;
  return read_len;
}

bool DeltaPerformer::HandleOpResult(bool op_result,
                                    const char* op_type_name,
                                    ErrorCode* error) {
  if (op_result)
    return true;

  size_t partition_first_op_num =
      current_partition_ ? acc_num_operations_[current_partition_ - 1] : 0;
  LOG(ERROR) << "Failed to perform " << op_type_name << " operation "
             << next_operation_num_ << ", which is the operation "
             << next_operation_num_ - partition_first_op_num
             << " in partition \""
             << partitions_[current_partition_].partition_name() << "\"";
  if (*error == ErrorCode::kSuccess)
    *error = ErrorCode::kDownloadOperationExecutionError;
  return false;
}

int DeltaPerformer::Close() {
  int err = -CloseCurrentPartition();
  LOG_IF(ERROR,
         !payload_hash_calculator_.Finalize() ||
             !signed_hash_calculator_.Finalize())
      << "Unable to finalize the hash.";
  if (!buffer_.empty()) {
    LOG(INFO) << "Discarding " << buffer_.size() << " unused downloaded bytes";
    if (err >= 0)
      err = 1;
  }
  return -err;
}

int DeltaPerformer::CloseCurrentPartition() {
  int err = 0;
  if (source_fd_ && !source_fd_->Close()) {
    err = errno;
    PLOG(ERROR) << "Error closing source partition";
    if (!err)
      err = 1;
  }
  source_fd_.reset();
  if (source_ecc_fd_ && !source_ecc_fd_->Close()) {
    err = errno;
    PLOG(ERROR) << "Error closing ECC source partition";
    if (!err)
      err = 1;
  }
  source_ecc_fd_.reset();
  source_ecc_open_failure_ = false;
  source_path_.clear();

  if (target_fd_ && !target_fd_->Close()) {
    err = errno;
    PLOG(ERROR) << "Error closing target partition";
    if (!err)
      err = 1;
  }
  target_fd_.reset();
  target_path_.clear();
  return -err;
}

bool DeltaPerformer::OpenCurrentPartition() {
  if (current_partition_ >= partitions_.size())
    return false;

  const PartitionUpdate& partition = partitions_[current_partition_];
  size_t num_previous_partitions =
      install_plan_->partitions.size() - partitions_.size();
  const InstallPlan::Partition& install_part =
      install_plan_->partitions[num_previous_partitions + current_partition_];
  // Open source fds if we have a delta payload with minor version >= 2.
  if (payload_->type == InstallPayloadType::kDelta &&
      GetMinorVersion() != kInPlaceMinorPayloadVersion &&
      // With dynamic partitions we could create a new partition in a
      // delta payload, and we shouldn't open source partition in that case.
      install_part.source_size > 0) {
    source_path_ = install_part.source_path;
    int err;
    source_fd_ = OpenFile(source_path_.c_str(), O_RDONLY, false, &err);
    if (!source_fd_) {
      LOG(ERROR) << "Unable to open source partition "
                 << partition.partition_name() << " on slot "
                 << BootControlInterface::SlotName(install_plan_->source_slot)
                 << ", file " << source_path_;
      return false;
    }
  }

  target_path_ = install_part.target_path;
  int err;

  int flags = O_RDWR;
  if (!interactive_)
    flags |= O_DSYNC;

  LOG(INFO) << "Opening " << target_path_ << " partition with"
            << (interactive_ ? "out" : "") << " O_DSYNC";

  target_fd_ = OpenFile(target_path_.c_str(), flags, true, &err);
  if (!target_fd_) {
    LOG(ERROR) << "Unable to open target partition "
               << partition.partition_name() << " on slot "
               << BootControlInterface::SlotName(install_plan_->target_slot)
               << ", file " << target_path_;
    return false;
  }

  LOG(INFO) << "Applying " << partition.operations().size()
            << " operations to partition \"" << partition.partition_name()
            << "\"";

  // Discard the end of the partition, but ignore failures.
  DiscardPartitionTail(target_fd_, install_part.target_size);

  return true;
}

bool DeltaPerformer::OpenCurrentECCPartition() {
  if (source_ecc_fd_)
    return true;

  if (source_ecc_open_failure_)
    return false;

  if (current_partition_ >= partitions_.size())
    return false;

  // No support for ECC in minor version 1 or full payloads.
  if (payload_->type == InstallPayloadType::kFull ||
      GetMinorVersion() == kInPlaceMinorPayloadVersion)
    return false;

#if USE_FEC
  const PartitionUpdate& partition = partitions_[current_partition_];
  size_t num_previous_partitions =
      install_plan_->partitions.size() - partitions_.size();
  const InstallPlan::Partition& install_part =
      install_plan_->partitions[num_previous_partitions + current_partition_];
  string path = install_part.source_path;
  FileDescriptorPtr fd(new FecFileDescriptor());
  if (!fd->Open(path.c_str(), O_RDONLY, 0)) {
    PLOG(ERROR) << "Unable to open ECC source partition "
                << partition.partition_name() << " on slot "
                << BootControlInterface::SlotName(install_plan_->source_slot)
                << ", file " << path;
    source_ecc_open_failure_ = true;
    return false;
  }
  source_ecc_fd_ = fd;
#else
  // No support for ECC compiled.
  source_ecc_open_failure_ = true;
#endif  // USE_FEC

  return !source_ecc_open_failure_;
}

namespace {

void LogPartitionInfoHash(const PartitionInfo& info, const string& tag) {
  string sha256 = brillo::data_encoding::Base64Encode(info.hash());
  LOG(INFO) << "PartitionInfo " << tag << " sha256: " << sha256
            << " size: " << info.size();
}

void LogPartitionInfo(const vector<PartitionUpdate>& partitions) {
  for (const PartitionUpdate& partition : partitions) {
    if (partition.has_old_partition_info()) {
      LogPartitionInfoHash(partition.old_partition_info(),
                           "old " + partition.partition_name());
    }
    LogPartitionInfoHash(partition.new_partition_info(),
                         "new " + partition.partition_name());
  }
}

}  // namespace

uint32_t DeltaPerformer::GetMinorVersion() const {
  if (manifest_.has_minor_version()) {
    return manifest_.minor_version();
  }
  return payload_->type == InstallPayloadType::kDelta
             ? kMaxSupportedMinorPayloadVersion
             : kFullPayloadMinorVersion;
}

bool DeltaPerformer::IsHeaderParsed() const {
  return metadata_size_ != 0;
}

MetadataParseResult DeltaPerformer::ParsePayloadMetadata(
    const brillo::Blob& payload, ErrorCode* error) {
  *error = ErrorCode::kSuccess;

  if (!IsHeaderParsed()) {
    MetadataParseResult result =
        payload_metadata_.ParsePayloadHeader(payload, error);
    if (result != MetadataParseResult::kSuccess)
      return result;

    metadata_size_ = payload_metadata_.GetMetadataSize();
    metadata_signature_size_ = payload_metadata_.GetMetadataSignatureSize();
    major_payload_version_ = payload_metadata_.GetMajorVersion();

    // If the metadata size is present in install plan, check for it immediately
    // even before waiting for that many number of bytes to be downloaded in the
    // payload. This will prevent any attack which relies on us downloading data
    // beyond the expected metadata size.
    if (install_plan_->hash_checks_mandatory) {
      if (payload_->metadata_size != metadata_size_) {
        LOG(ERROR) << "Mandatory metadata size in Omaha response ("
                   << payload_->metadata_size
                   << ") is missing/incorrect, actual = " << metadata_size_;
        *error = ErrorCode::kDownloadInvalidMetadataSize;
        return MetadataParseResult::kError;
      }
    }
  }

  // Now that we have validated the metadata size, we should wait for the full
  // metadata and its signature (if exist) to be read in before we can parse it.
  if (payload.size() < metadata_size_ + metadata_signature_size_)
    return MetadataParseResult::kInsufficientData;

  // Log whether we validated the size or simply trusting what's in the payload
  // here. This is logged here (after we received the full metadata data) so
  // that we just log once (instead of logging n times) if it takes n
  // DeltaPerformer::Write calls to download the full manifest.
  if (payload_->metadata_size == metadata_size_) {
    LOG(INFO) << "Manifest size in payload matches expected value from Omaha";
  } else {
    // For mandatory-cases, we'd have already returned a kMetadataParseError
    // above. We'll be here only for non-mandatory cases. Just send a UMA stat.
    LOG(WARNING) << "Ignoring missing/incorrect metadata size ("
                 << payload_->metadata_size
                 << ") in Omaha response as validation is not mandatory. "
                 << "Trusting metadata size in payload = " << metadata_size_;
  }

  string public_key;
  if (!GetPublicKey(&public_key)) {
    LOG(ERROR) << "Failed to get public key.";
    *error = ErrorCode::kDownloadMetadataSignatureVerificationError;
    return MetadataParseResult::kError;
  }

  // We have the full metadata in |payload|. Verify its integrity
  // and authenticity based on the information we have in Omaha response.
  *error = payload_metadata_.ValidateMetadataSignature(
      payload, payload_->metadata_signature, public_key);
  if (*error != ErrorCode::kSuccess) {
    if (install_plan_->hash_checks_mandatory) {
      // The autoupdate_CatchBadSignatures test checks for this string
      // in log-files. Keep in sync.
      LOG(ERROR) << "Mandatory metadata signature validation failed";
      return MetadataParseResult::kError;
    }

    // For non-mandatory cases, just send a UMA stat.
    LOG(WARNING) << "Ignoring metadata signature validation failures";
    *error = ErrorCode::kSuccess;
  }

  // The payload metadata is deemed valid, it's safe to parse the protobuf.
  if (!payload_metadata_.GetManifest(payload, &manifest_)) {
    LOG(ERROR) << "Unable to parse manifest in update file.";
    *error = ErrorCode::kDownloadManifestParseError;
    return MetadataParseResult::kError;
  }

  manifest_parsed_ = true;
  return MetadataParseResult::kSuccess;
}

#define OP_DURATION_HISTOGRAM(_op_name, _start_time)                         \
  LOCAL_HISTOGRAM_CUSTOM_TIMES(                                              \
      "UpdateEngine.DownloadAction.InstallOperation::" _op_name ".Duration", \
      base::TimeTicks::Now() - _start_time,                                  \
      base::TimeDelta::FromMilliseconds(10),                                 \
      base::TimeDelta::FromMinutes(5),                                       \
      20);

// Wrapper around write. Returns true if all requested bytes
// were written, or false on any error, regardless of progress
// and stores an action exit code in |error|.
bool DeltaPerformer::Write(const void* bytes, size_t count, ErrorCode* error) {
  *error = ErrorCode::kSuccess;
  const char* c_bytes = reinterpret_cast<const char*>(bytes);

  // Update the total byte downloaded count and the progress logs.
  total_bytes_received_ += count;
  UpdateOverallProgress(false, "Completed ");

  while (!manifest_valid_) {
    // Read data up to the needed limit; this is either maximium payload header
    // size, or the full metadata size (once it becomes known).
    const bool do_read_header = !IsHeaderParsed();
    CopyDataToBuffer(
        &c_bytes,
        &count,
        (do_read_header ? kMaxPayloadHeaderSize
                        : metadata_size_ + metadata_signature_size_));

    MetadataParseResult result = ParsePayloadMetadata(buffer_, error);
    if (result == MetadataParseResult::kError)
      return false;
    if (result == MetadataParseResult::kInsufficientData) {
      // If we just processed the header, make an attempt on the manifest.
      if (do_read_header && IsHeaderParsed())
        continue;

      return true;
    }

    // Checks the integrity of the payload manifest.
    if ((*error = ValidateManifest()) != ErrorCode::kSuccess)
      return false;
    manifest_valid_ = true;

    // Clear the download buffer.
    DiscardBuffer(false, metadata_size_);

    block_size_ = manifest_.block_size();

    // This populates |partitions_| and the |install_plan.partitions| with the
    // list of partitions from the manifest.
    if (!ParseManifestPartitions(error))
      return false;

    // |install_plan.partitions| was filled in, nothing need to be done here if
    // the payload was already applied, returns false to terminate http fetcher,
    // but keep |error| as ErrorCode::kSuccess.
    if (payload_->already_applied)
      return false;

    num_total_operations_ = 0;
    for (const auto& partition : partitions_) {
      num_total_operations_ += partition.operations_size();
      acc_num_operations_.push_back(num_total_operations_);
    }

    LOG_IF(WARNING,
           !prefs_->SetInt64(kPrefsManifestMetadataSize, metadata_size_))
        << "Unable to save the manifest metadata size.";
    LOG_IF(WARNING,
           !prefs_->SetInt64(kPrefsManifestSignatureSize,
                             metadata_signature_size_))
        << "Unable to save the manifest signature size.";

    if (!PrimeUpdateState()) {
      *error = ErrorCode::kDownloadStateInitializationError;
      LOG(ERROR) << "Unable to prime the update state.";
      return false;
    }

    if (next_operation_num_ < acc_num_operations_[current_partition_]) {
      if (!OpenCurrentPartition()) {
        *error = ErrorCode::kInstallDeviceOpenError;
        return false;
      }
    }

    if (next_operation_num_ > 0)
      UpdateOverallProgress(true, "Resuming after ");
    LOG(INFO) << "Starting to apply update payload operations";
  }

  while (next_operation_num_ < num_total_operations_) {
    // Check if we should cancel the current attempt for any reason.
    // In this case, *error will have already been populated with the reason
    // why we're canceling.
    if (download_delegate_ && download_delegate_->ShouldCancel(error))
      return false;

    // We know there are more operations to perform because we didn't reach the
    // |num_total_operations_| limit yet.
    if (next_operation_num_ >= acc_num_operations_[current_partition_]) {
      CloseCurrentPartition();
      // Skip until there are operations for current_partition_.
      while (next_operation_num_ >= acc_num_operations_[current_partition_]) {
        current_partition_++;
      }
      if (!OpenCurrentPartition()) {
        *error = ErrorCode::kInstallDeviceOpenError;
        return false;
      }
    }
    const size_t partition_operation_num =
        next_operation_num_ -
        (current_partition_ ? acc_num_operations_[current_partition_ - 1] : 0);

    const InstallOperation& op =
        partitions_[current_partition_].operations(partition_operation_num);

    CopyDataToBuffer(&c_bytes, &count, op.data_length());

    // Check whether we received all of the next operation's data payload.
    if (!CanPerformInstallOperation(op))
      return true;

    // Validate the operation only if the metadata signature is present.
    // Otherwise, keep the old behavior. This serves as a knob to disable
    // the validation logic in case we find some regression after rollout.
    // NOTE: If hash checks are mandatory and if metadata_signature is empty,
    // we would have already failed in ParsePayloadMetadata method and thus not
    // even be here. So no need to handle that case again here.
    if (!payload_->metadata_signature.empty()) {
      // Note: Validate must be called only if CanPerformInstallOperation is
      // called. Otherwise, we might be failing operations before even if there
      // isn't sufficient data to compute the proper hash.
      *error = ValidateOperationHash(op);
      if (*error != ErrorCode::kSuccess) {
        if (install_plan_->hash_checks_mandatory) {
          LOG(ERROR) << "Mandatory operation hash check failed";
          return false;
        }

        // For non-mandatory cases, just send a UMA stat.
        LOG(WARNING) << "Ignoring operation validation errors";
        *error = ErrorCode::kSuccess;
      }
    }

    // Makes sure we unblock exit when this operation completes.
    ScopedTerminatorExitUnblocker exit_unblocker =
        ScopedTerminatorExitUnblocker();  // Avoids a compiler unused var bug.

    base::TimeTicks op_start_time = base::TimeTicks::Now();

    bool op_result;
    switch (op.type()) {
      case InstallOperation::REPLACE:
      case InstallOperation::REPLACE_BZ:
      case InstallOperation::REPLACE_XZ:
        op_result = PerformReplaceOperation(op);
        OP_DURATION_HISTOGRAM("REPLACE", op_start_time);
        break;
      case InstallOperation::ZERO:
      case InstallOperation::DISCARD:
        op_result = PerformZeroOrDiscardOperation(op);
        OP_DURATION_HISTOGRAM("ZERO_OR_DISCARD", op_start_time);
        break;
      case InstallOperation::MOVE:
        op_result = PerformMoveOperation(op);
        OP_DURATION_HISTOGRAM("MOVE", op_start_time);
        break;
      case InstallOperation::BSDIFF:
        op_result = PerformBsdiffOperation(op);
        OP_DURATION_HISTOGRAM("BSDIFF", op_start_time);
        break;
      case InstallOperation::SOURCE_COPY:
        op_result = PerformSourceCopyOperation(op, error);
        OP_DURATION_HISTOGRAM("SOURCE_COPY", op_start_time);
        break;
      case InstallOperation::SOURCE_BSDIFF:
      case InstallOperation::BROTLI_BSDIFF:
        op_result = PerformSourceBsdiffOperation(op, error);
        OP_DURATION_HISTOGRAM("SOURCE_BSDIFF", op_start_time);
        break;
      case InstallOperation::PUFFDIFF:
        op_result = PerformPuffDiffOperation(op, error);
        OP_DURATION_HISTOGRAM("PUFFDIFF", op_start_time);
        break;
      default:
        op_result = false;
    }
    if (!HandleOpResult(op_result, InstallOperationTypeName(op.type()), error))
      return false;

    if (!target_fd_->Flush()) {
      return false;
    }

    next_operation_num_++;
    UpdateOverallProgress(false, "Completed ");
    CheckpointUpdateProgress(false);
  }

  // In major version 2, we don't add dummy operation to the payload.
  // If we already extracted the signature we should skip this step.
  if (major_payload_version_ == kBrilloMajorPayloadVersion &&
      manifest_.has_signatures_offset() && manifest_.has_signatures_size() &&
      signatures_message_data_.empty()) {
    if (manifest_.signatures_offset() != buffer_offset_) {
      LOG(ERROR) << "Payload signatures offset points to blob offset "
                 << manifest_.signatures_offset()
                 << " but signatures are expected at offset " << buffer_offset_;
      *error = ErrorCode::kDownloadPayloadVerificationError;
      return false;
    }
    CopyDataToBuffer(&c_bytes, &count, manifest_.signatures_size());
    // Needs more data to cover entire signature.
    if (buffer_.size() < manifest_.signatures_size())
      return true;
    if (!ExtractSignatureMessage()) {
      LOG(ERROR) << "Extract payload signature failed.";
      *error = ErrorCode::kDownloadPayloadVerificationError;
      return false;
    }
    DiscardBuffer(true, 0);
    // Since we extracted the SignatureMessage we need to advance the
    // checkpoint, otherwise we would reload the signature and try to extract
    // it again.
    // This is the last checkpoint for an update, force this checkpoint to be
    // saved.
    CheckpointUpdateProgress(true);
  }

  return true;
}

bool DeltaPerformer::IsManifestValid() {
  return manifest_valid_;
}

bool DeltaPerformer::ParseManifestPartitions(ErrorCode* error) {
  if (major_payload_version_ == kBrilloMajorPayloadVersion) {
    partitions_.clear();
    for (const PartitionUpdate& partition : manifest_.partitions()) {
      partitions_.push_back(partition);
    }
    manifest_.clear_partitions();
  } else if (major_payload_version_ == kChromeOSMajorPayloadVersion) {
    LOG(INFO) << "Converting update information from old format.";
    PartitionUpdate root_part;
    root_part.set_partition_name(kPartitionNameRoot);
#ifdef __ANDROID__
    LOG(WARNING) << "Legacy payload major version provided to an Android "
                    "build. Assuming no post-install. Please use major version "
                    "2 or newer.";
    root_part.set_run_postinstall(false);
#else
    root_part.set_run_postinstall(true);
#endif  // __ANDROID__
    if (manifest_.has_old_rootfs_info()) {
      *root_part.mutable_old_partition_info() = manifest_.old_rootfs_info();
      manifest_.clear_old_rootfs_info();
    }
    if (manifest_.has_new_rootfs_info()) {
      *root_part.mutable_new_partition_info() = manifest_.new_rootfs_info();
      manifest_.clear_new_rootfs_info();
    }
    *root_part.mutable_operations() = manifest_.install_operations();
    manifest_.clear_install_operations();
    partitions_.push_back(std::move(root_part));

    PartitionUpdate kern_part;
    kern_part.set_partition_name(kPartitionNameKernel);
    kern_part.set_run_postinstall(false);
    if (manifest_.has_old_kernel_info()) {
      *kern_part.mutable_old_partition_info() = manifest_.old_kernel_info();
      manifest_.clear_old_kernel_info();
    }
    if (manifest_.has_new_kernel_info()) {
      *kern_part.mutable_new_partition_info() = manifest_.new_kernel_info();
      manifest_.clear_new_kernel_info();
    }
    *kern_part.mutable_operations() = manifest_.kernel_install_operations();
    manifest_.clear_kernel_install_operations();
    partitions_.push_back(std::move(kern_part));
  }

  // Fill in the InstallPlan::partitions based on the partitions from the
  // payload.
  for (const auto& partition : partitions_) {
    InstallPlan::Partition install_part;
    install_part.name = partition.partition_name();
    install_part.run_postinstall =
        partition.has_run_postinstall() && partition.run_postinstall();
    if (install_part.run_postinstall) {
      install_part.postinstall_path =
          (partition.has_postinstall_path() ? partition.postinstall_path()
                                            : kPostinstallDefaultScript);
      install_part.filesystem_type = partition.filesystem_type();
      install_part.postinstall_optional = partition.postinstall_optional();
    }

    if (partition.has_old_partition_info()) {
      const PartitionInfo& info = partition.old_partition_info();
      install_part.source_size = info.size();
      install_part.source_hash.assign(info.hash().begin(), info.hash().end());
    }

    if (!partition.has_new_partition_info()) {
      LOG(ERROR) << "Unable to get new partition hash info on partition "
                 << install_part.name << ".";
      *error = ErrorCode::kDownloadNewPartitionInfoError;
      return false;
    }
    const PartitionInfo& info = partition.new_partition_info();
    install_part.target_size = info.size();
    install_part.target_hash.assign(info.hash().begin(), info.hash().end());

    install_part.block_size = block_size_;
    if (partition.has_hash_tree_extent()) {
      Extent extent = partition.hash_tree_data_extent();
      install_part.hash_tree_data_offset = extent.start_block() * block_size_;
      install_part.hash_tree_data_size = extent.num_blocks() * block_size_;
      extent = partition.hash_tree_extent();
      install_part.hash_tree_offset = extent.start_block() * block_size_;
      install_part.hash_tree_size = extent.num_blocks() * block_size_;
      uint64_t hash_tree_data_end =
          install_part.hash_tree_data_offset + install_part.hash_tree_data_size;
      if (install_part.hash_tree_offset < hash_tree_data_end) {
        LOG(ERROR) << "Invalid hash tree extents, hash tree data ends at "
                   << hash_tree_data_end << ", but hash tree starts at "
                   << install_part.hash_tree_offset;
        *error = ErrorCode::kDownloadNewPartitionInfoError;
        return false;
      }
      install_part.hash_tree_algorithm = partition.hash_tree_algorithm();
      install_part.hash_tree_salt.assign(partition.hash_tree_salt().begin(),
                                         partition.hash_tree_salt().end());
    }
    if (partition.has_fec_extent()) {
      Extent extent = partition.fec_data_extent();
      install_part.fec_data_offset = extent.start_block() * block_size_;
      install_part.fec_data_size = extent.num_blocks() * block_size_;
      extent = partition.fec_extent();
      install_part.fec_offset = extent.start_block() * block_size_;
      install_part.fec_size = extent.num_blocks() * block_size_;
      uint64_t fec_data_end =
          install_part.fec_data_offset + install_part.fec_data_size;
      if (install_part.fec_offset < fec_data_end) {
        LOG(ERROR) << "Invalid fec extents, fec data ends at " << fec_data_end
                   << ", but fec starts at " << install_part.fec_offset;
        *error = ErrorCode::kDownloadNewPartitionInfoError;
        return false;
      }
      install_part.fec_roots = partition.fec_roots();
    }

    install_plan_->partitions.push_back(install_part);
  }

  if (install_plan_->target_slot != BootControlInterface::kInvalidSlot) {
    if (!InitPartitionMetadata()) {
      *error = ErrorCode::kInstallDeviceOpenError;
      return false;
    }
  }

  if (!install_plan_->LoadPartitionsFromSlots(boot_control_)) {
    LOG(ERROR) << "Unable to determine all the partition devices.";
    *error = ErrorCode::kInstallDeviceOpenError;
    return false;
  }
  LogPartitionInfo(partitions_);
  return true;
}

bool DeltaPerformer::InitPartitionMetadata() {
  BootControlInterface::PartitionMetadata partition_metadata;
  if (manifest_.has_dynamic_partition_metadata()) {
    std::map<string, uint64_t> partition_sizes;
    for (const auto& partition : install_plan_->partitions) {
      partition_sizes.emplace(partition.name, partition.target_size);
    }
    for (const auto& group : manifest_.dynamic_partition_metadata().groups()) {
      BootControlInterface::PartitionMetadata::Group e;
      e.name = group.name();
      e.size = group.size();
      for (const auto& partition_name : group.partition_names()) {
        auto it = partition_sizes.find(partition_name);
        if (it == partition_sizes.end()) {
          // TODO(tbao): Support auto-filling partition info for framework-only
          // OTA.
          LOG(ERROR) << "dynamic_partition_metadata contains partition "
                     << partition_name
                     << " but it is not part of the manifest. "
                     << "This is not supported.";
          return false;
        }
        e.partitions.push_back({partition_name, it->second});
      }
      partition_metadata.groups.push_back(std::move(e));
    }
  }

  bool metadata_updated = false;
  prefs_->GetBoolean(kPrefsDynamicPartitionMetadataUpdated, &metadata_updated);
  if (!boot_control_->InitPartitionMetadata(
          install_plan_->target_slot, partition_metadata, !metadata_updated)) {
    LOG(ERROR) << "Unable to initialize partition metadata for slot "
               << BootControlInterface::SlotName(install_plan_->target_slot);
    return false;
  }
  TEST_AND_RETURN_FALSE(
      prefs_->SetBoolean(kPrefsDynamicPartitionMetadataUpdated, true));
  LOG(INFO) << "InitPartitionMetadata done.";

  return true;
}

bool DeltaPerformer::CanPerformInstallOperation(
    const chromeos_update_engine::InstallOperation& operation) {
  // If we don't have a data blob we can apply it right away.
  if (!operation.has_data_offset() && !operation.has_data_length())
    return true;

  // See if we have the entire data blob in the buffer
  if (operation.data_offset() < buffer_offset_) {
    LOG(ERROR) << "we threw away data it seems?";
    return false;
  }

  return (operation.data_offset() + operation.data_length() <=
          buffer_offset_ + buffer_.size());
}

bool DeltaPerformer::PerformReplaceOperation(
    const InstallOperation& operation) {
  CHECK(operation.type() == InstallOperation::REPLACE ||
        operation.type() == InstallOperation::REPLACE_BZ ||
        operation.type() == InstallOperation::REPLACE_XZ);

  // Since we delete data off the beginning of the buffer as we use it,
  // the data we need should be exactly at the beginning of the buffer.
  TEST_AND_RETURN_FALSE(buffer_offset_ == operation.data_offset());
  TEST_AND_RETURN_FALSE(buffer_.size() >= operation.data_length());

  // Extract the signature message if it's in this operation.
  if (ExtractSignatureMessageFromOperation(operation)) {
    // If this is dummy replace operation, we ignore it after extracting the
    // signature.
    DiscardBuffer(true, 0);
    return true;
  }

  // Setup the ExtentWriter stack based on the operation type.
  std::unique_ptr<ExtentWriter> writer = std::make_unique<DirectExtentWriter>();

  if (operation.type() == InstallOperation::REPLACE_BZ) {
    writer.reset(new BzipExtentWriter(std::move(writer)));
  } else if (operation.type() == InstallOperation::REPLACE_XZ) {
    writer.reset(new XzExtentWriter(std::move(writer)));
  }

  TEST_AND_RETURN_FALSE(
      writer->Init(target_fd_, operation.dst_extents(), block_size_));
  TEST_AND_RETURN_FALSE(writer->Write(buffer_.data(), operation.data_length()));

  // Update buffer
  DiscardBuffer(true, buffer_.size());
  return true;
}

bool DeltaPerformer::PerformZeroOrDiscardOperation(
    const InstallOperation& operation) {
  CHECK(operation.type() == InstallOperation::DISCARD ||
        operation.type() == InstallOperation::ZERO);

  // These operations have no blob.
  TEST_AND_RETURN_FALSE(!operation.has_data_offset());
  TEST_AND_RETURN_FALSE(!operation.has_data_length());

#ifdef BLKZEROOUT
  bool attempt_ioctl = true;
  int request =
      (operation.type() == InstallOperation::ZERO ? BLKZEROOUT : BLKDISCARD);
#else   // !defined(BLKZEROOUT)
  bool attempt_ioctl = false;
  int request = 0;
#endif  // !defined(BLKZEROOUT)

  brillo::Blob zeros;
  for (const Extent& extent : operation.dst_extents()) {
    const uint64_t start = extent.start_block() * block_size_;
    const uint64_t length = extent.num_blocks() * block_size_;
    if (attempt_ioctl) {
      int result = 0;
      if (target_fd_->BlkIoctl(request, start, length, &result) && result == 0)
        continue;
      attempt_ioctl = false;
    }
    // In case of failure, we fall back to writing 0 to the selected region.
    zeros.resize(16 * block_size_);
    for (uint64_t offset = 0; offset < length; offset += zeros.size()) {
      uint64_t chunk_length =
          min(length - offset, static_cast<uint64_t>(zeros.size()));
      TEST_AND_RETURN_FALSE(utils::PWriteAll(
          target_fd_, zeros.data(), chunk_length, start + offset));
    }
  }
  return true;
}

bool DeltaPerformer::PerformMoveOperation(const InstallOperation& operation) {
  // Calculate buffer size. Note, this function doesn't do a sliding
  // window to copy in case the source and destination blocks overlap.
  // If we wanted to do a sliding window, we could program the server
  // to generate deltas that effectively did a sliding window.

  uint64_t blocks_to_read = 0;
  for (int i = 0; i < operation.src_extents_size(); i++)
    blocks_to_read += operation.src_extents(i).num_blocks();

  uint64_t blocks_to_write = 0;
  for (int i = 0; i < operation.dst_extents_size(); i++)
    blocks_to_write += operation.dst_extents(i).num_blocks();

  DCHECK_EQ(blocks_to_write, blocks_to_read);
  brillo::Blob buf(blocks_to_write * block_size_);

  // Read in bytes.
  ssize_t bytes_read = 0;
  for (int i = 0; i < operation.src_extents_size(); i++) {
    ssize_t bytes_read_this_iteration = 0;
    const Extent& extent = operation.src_extents(i);
    const size_t bytes = extent.num_blocks() * block_size_;
    TEST_AND_RETURN_FALSE(extent.start_block() != kSparseHole);
    TEST_AND_RETURN_FALSE(utils::PReadAll(target_fd_,
                                          &buf[bytes_read],
                                          bytes,
                                          extent.start_block() * block_size_,
                                          &bytes_read_this_iteration));
    TEST_AND_RETURN_FALSE(bytes_read_this_iteration ==
                          static_cast<ssize_t>(bytes));
    bytes_read += bytes_read_this_iteration;
  }

  // Write bytes out.
  ssize_t bytes_written = 0;
  for (int i = 0; i < operation.dst_extents_size(); i++) {
    const Extent& extent = operation.dst_extents(i);
    const size_t bytes = extent.num_blocks() * block_size_;
    TEST_AND_RETURN_FALSE(extent.start_block() != kSparseHole);
    TEST_AND_RETURN_FALSE(utils::PWriteAll(target_fd_,
                                           &buf[bytes_written],
                                           bytes,
                                           extent.start_block() * block_size_));
    bytes_written += bytes;
  }
  DCHECK_EQ(bytes_written, bytes_read);
  DCHECK_EQ(bytes_written, static_cast<ssize_t>(buf.size()));
  return true;
}

bool DeltaPerformer::ValidateSourceHash(const brillo::Blob& calculated_hash,
                                        const InstallOperation& operation,
                                        const FileDescriptorPtr source_fd,
                                        ErrorCode* error) {
  brillo::Blob expected_source_hash(operation.src_sha256_hash().begin(),
                                    operation.src_sha256_hash().end());
  if (calculated_hash != expected_source_hash) {
    LOG(ERROR) << "The hash of the source data on disk for this operation "
               << "doesn't match the expected value. This could mean that the "
               << "delta update payload was targeted for another version, or "
               << "that the source partition was modified after it was "
               << "installed, for example, by mounting a filesystem.";
    LOG(ERROR) << "Expected:   sha256|hex = "
               << base::HexEncode(expected_source_hash.data(),
                                  expected_source_hash.size());
    LOG(ERROR) << "Calculated: sha256|hex = "
               << base::HexEncode(calculated_hash.data(),
                                  calculated_hash.size());

    vector<string> source_extents;
    for (const Extent& ext : operation.src_extents()) {
      source_extents.push_back(
          base::StringPrintf("%" PRIu64 ":%" PRIu64,
                             static_cast<uint64_t>(ext.start_block()),
                             static_cast<uint64_t>(ext.num_blocks())));
    }
    LOG(ERROR) << "Operation source (offset:size) in blocks: "
               << base::JoinString(source_extents, ",");

    // Log remount history if this device is an ext4 partition.
    LogMountHistory(source_fd);

    *error = ErrorCode::kDownloadStateInitializationError;
    return false;
  }
  return true;
}

bool DeltaPerformer::PerformSourceCopyOperation(
    const InstallOperation& operation, ErrorCode* error) {
  if (operation.has_src_length())
    TEST_AND_RETURN_FALSE(operation.src_length() % block_size_ == 0);
  if (operation.has_dst_length())
    TEST_AND_RETURN_FALSE(operation.dst_length() % block_size_ == 0);

  TEST_AND_RETURN_FALSE(source_fd_ != nullptr);

  if (operation.has_src_sha256_hash()) {
    brillo::Blob source_hash;
    brillo::Blob expected_source_hash(operation.src_sha256_hash().begin(),
                                      operation.src_sha256_hash().end());

    // We fall back to use the error corrected device if the hash of the raw
    // device doesn't match or there was an error reading the source partition.
    // Note that this code will also fall back if writing the target partition
    // fails.
    bool read_ok = fd_utils::CopyAndHashExtents(source_fd_,
                                                operation.src_extents(),
                                                target_fd_,
                                                operation.dst_extents(),
                                                block_size_,
                                                &source_hash);
    if (read_ok && expected_source_hash == source_hash)
      return true;

    if (!OpenCurrentECCPartition()) {
      // The following function call will return false since the source hash
      // mismatches, but we still want to call it so it prints the appropriate
      // log message.
      return ValidateSourceHash(source_hash, operation, source_fd_, error);
    }

    LOG(WARNING) << "Source hash from RAW device mismatched: found "
                 << base::HexEncode(source_hash.data(), source_hash.size())
                 << ", expected "
                 << base::HexEncode(expected_source_hash.data(),
                                    expected_source_hash.size());

    TEST_AND_RETURN_FALSE(fd_utils::CopyAndHashExtents(source_ecc_fd_,
                                                       operation.src_extents(),
                                                       target_fd_,
                                                       operation.dst_extents(),
                                                       block_size_,
                                                       &source_hash));
    TEST_AND_RETURN_FALSE(
        ValidateSourceHash(source_hash, operation, source_ecc_fd_, error));
    // At this point reading from the the error corrected device worked, but
    // reading from the raw device failed, so this is considered a recovered
    // failure.
    source_ecc_recovered_failures_++;
  } else {
    // When the operation doesn't include a source hash, we attempt the error
    // corrected device first since we can't verify the block in the raw device
    // at this point, but we fall back to the raw device since the error
    // corrected device can be shorter or not available.
    if (OpenCurrentECCPartition() &&
        fd_utils::CopyAndHashExtents(source_ecc_fd_,
                                     operation.src_extents(),
                                     target_fd_,
                                     operation.dst_extents(),
                                     block_size_,
                                     nullptr)) {
      return true;
    }
    TEST_AND_RETURN_FALSE(fd_utils::CopyAndHashExtents(source_fd_,
                                                       operation.src_extents(),
                                                       target_fd_,
                                                       operation.dst_extents(),
                                                       block_size_,
                                                       nullptr));
  }
  return true;
}

FileDescriptorPtr DeltaPerformer::ChooseSourceFD(
    const InstallOperation& operation, ErrorCode* error) {
  if (source_fd_ == nullptr) {
    LOG(ERROR) << "ChooseSourceFD fail: source_fd_ == nullptr";
    return nullptr;
  }

  if (!operation.has_src_sha256_hash()) {
    // When the operation doesn't include a source hash, we attempt the error
    // corrected device first since we can't verify the block in the raw device
    // at this point, but we first need to make sure all extents are readable
    // since the error corrected device can be shorter or not available.
    if (OpenCurrentECCPartition() &&
        fd_utils::ReadAndHashExtents(
            source_ecc_fd_, operation.src_extents(), block_size_, nullptr)) {
      return source_ecc_fd_;
    }
    return source_fd_;
  }

  brillo::Blob source_hash;
  brillo::Blob expected_source_hash(operation.src_sha256_hash().begin(),
                                    operation.src_sha256_hash().end());
  if (fd_utils::ReadAndHashExtents(
          source_fd_, operation.src_extents(), block_size_, &source_hash) &&
      source_hash == expected_source_hash) {
    return source_fd_;
  }
  // We fall back to use the error corrected device if the hash of the raw
  // device doesn't match or there was an error reading the source partition.
  if (!OpenCurrentECCPartition()) {
    // The following function call will return false since the source hash
    // mismatches, but we still want to call it so it prints the appropriate
    // log message.
    ValidateSourceHash(source_hash, operation, source_fd_, error);
    return nullptr;
  }
  LOG(WARNING) << "Source hash from RAW device mismatched: found "
               << base::HexEncode(source_hash.data(), source_hash.size())
               << ", expected "
               << base::HexEncode(expected_source_hash.data(),
                                  expected_source_hash.size());

  if (fd_utils::ReadAndHashExtents(
          source_ecc_fd_, operation.src_extents(), block_size_, &source_hash) &&
      ValidateSourceHash(source_hash, operation, source_ecc_fd_, error)) {
    // At this point reading from the the error corrected device worked, but
    // reading from the raw device failed, so this is considered a recovered
    // failure.
    source_ecc_recovered_failures_++;
    return source_ecc_fd_;
  }
  return nullptr;
}

bool DeltaPerformer::ExtentsToBsdiffPositionsString(
    const RepeatedPtrField<Extent>& extents,
    uint64_t block_size,
    uint64_t full_length,
    string* positions_string) {
  string ret;
  uint64_t length = 0;
  for (const Extent& extent : extents) {
    int64_t start = extent.start_block() * block_size;
    uint64_t this_length =
        min(full_length - length,
            static_cast<uint64_t>(extent.num_blocks()) * block_size);
    ret += base::StringPrintf("%" PRIi64 ":%" PRIu64 ",", start, this_length);
    length += this_length;
  }
  TEST_AND_RETURN_FALSE(length == full_length);
  if (!ret.empty())
    ret.resize(ret.size() - 1);  // Strip trailing comma off
  *positions_string = ret;
  return true;
}

bool DeltaPerformer::PerformBsdiffOperation(const InstallOperation& operation) {
  // Since we delete data off the beginning of the buffer as we use it,
  // the data we need should be exactly at the beginning of the buffer.
  TEST_AND_RETURN_FALSE(buffer_offset_ == operation.data_offset());
  TEST_AND_RETURN_FALSE(buffer_.size() >= operation.data_length());

  string input_positions;
  TEST_AND_RETURN_FALSE(ExtentsToBsdiffPositionsString(operation.src_extents(),
                                                       block_size_,
                                                       operation.src_length(),
                                                       &input_positions));
  string output_positions;
  TEST_AND_RETURN_FALSE(ExtentsToBsdiffPositionsString(operation.dst_extents(),
                                                       block_size_,
                                                       operation.dst_length(),
                                                       &output_positions));

  TEST_AND_RETURN_FALSE(bsdiff::bspatch(target_path_.c_str(),
                                        target_path_.c_str(),
                                        buffer_.data(),
                                        buffer_.size(),
                                        input_positions.c_str(),
                                        output_positions.c_str()) == 0);
  DiscardBuffer(true, buffer_.size());

  if (operation.dst_length() % block_size_) {
    // Zero out rest of final block.
    // TODO(adlr): build this into bspatch; it's more efficient that way.
    const Extent& last_extent =
        operation.dst_extents(operation.dst_extents_size() - 1);
    const uint64_t end_byte =
        (last_extent.start_block() + last_extent.num_blocks()) * block_size_;
    const uint64_t begin_byte =
        end_byte - (block_size_ - operation.dst_length() % block_size_);
    brillo::Blob zeros(end_byte - begin_byte);
    TEST_AND_RETURN_FALSE(utils::PWriteAll(
        target_fd_, zeros.data(), end_byte - begin_byte, begin_byte));
  }
  return true;
}

namespace {

class BsdiffExtentFile : public bsdiff::FileInterface {
 public:
  BsdiffExtentFile(std::unique_ptr<ExtentReader> reader, size_t size)
      : BsdiffExtentFile(std::move(reader), nullptr, size) {}
  BsdiffExtentFile(std::unique_ptr<ExtentWriter> writer, size_t size)
      : BsdiffExtentFile(nullptr, std::move(writer), size) {}

  ~BsdiffExtentFile() override = default;

  bool Read(void* buf, size_t count, size_t* bytes_read) override {
    TEST_AND_RETURN_FALSE(reader_->Read(buf, count));
    *bytes_read = count;
    offset_ += count;
    return true;
  }

  bool Write(const void* buf, size_t count, size_t* bytes_written) override {
    TEST_AND_RETURN_FALSE(writer_->Write(buf, count));
    *bytes_written = count;
    offset_ += count;
    return true;
  }

  bool Seek(off_t pos) override {
    if (reader_ != nullptr) {
      TEST_AND_RETURN_FALSE(reader_->Seek(pos));
      offset_ = pos;
    } else {
      // For writes technically there should be no change of position, or it
      // should be equivalent of current offset.
      TEST_AND_RETURN_FALSE(offset_ == static_cast<uint64_t>(pos));
    }
    return true;
  }

  bool Close() override { return true; }

  bool GetSize(uint64_t* size) override {
    *size = size_;
    return true;
  }

 private:
  BsdiffExtentFile(std::unique_ptr<ExtentReader> reader,
                   std::unique_ptr<ExtentWriter> writer,
                   size_t size)
      : reader_(std::move(reader)),
        writer_(std::move(writer)),
        size_(size),
        offset_(0) {}

  std::unique_ptr<ExtentReader> reader_;
  std::unique_ptr<ExtentWriter> writer_;
  uint64_t size_;
  uint64_t offset_;

  DISALLOW_COPY_AND_ASSIGN(BsdiffExtentFile);
};

}  // namespace

bool DeltaPerformer::PerformSourceBsdiffOperation(
    const InstallOperation& operation, ErrorCode* error) {
  // Since we delete data off the beginning of the buffer as we use it,
  // the data we need should be exactly at the beginning of the buffer.
  TEST_AND_RETURN_FALSE(buffer_offset_ == operation.data_offset());
  TEST_AND_RETURN_FALSE(buffer_.size() >= operation.data_length());
  if (operation.has_src_length())
    TEST_AND_RETURN_FALSE(operation.src_length() % block_size_ == 0);
  if (operation.has_dst_length())
    TEST_AND_RETURN_FALSE(operation.dst_length() % block_size_ == 0);

  FileDescriptorPtr source_fd = ChooseSourceFD(operation, error);
  TEST_AND_RETURN_FALSE(source_fd != nullptr);

  auto reader = std::make_unique<DirectExtentReader>();
  TEST_AND_RETURN_FALSE(
      reader->Init(source_fd, operation.src_extents(), block_size_));
  auto src_file = std::make_unique<BsdiffExtentFile>(
      std::move(reader),
      utils::BlocksInExtents(operation.src_extents()) * block_size_);

  auto writer = std::make_unique<DirectExtentWriter>();
  TEST_AND_RETURN_FALSE(
      writer->Init(target_fd_, operation.dst_extents(), block_size_));
  auto dst_file = std::make_unique<BsdiffExtentFile>(
      std::move(writer),
      utils::BlocksInExtents(operation.dst_extents()) * block_size_);

  TEST_AND_RETURN_FALSE(bsdiff::bspatch(std::move(src_file),
                                        std::move(dst_file),
                                        buffer_.data(),
                                        buffer_.size()) == 0);
  DiscardBuffer(true, buffer_.size());
  return true;
}

namespace {

// A class to be passed to |puffpatch| for reading from |source_fd_| and writing
// into |target_fd_|.
class PuffinExtentStream : public puffin::StreamInterface {
 public:
  // Constructor for creating a stream for reading from an |ExtentReader|.
  PuffinExtentStream(std::unique_ptr<ExtentReader> reader, uint64_t size)
      : PuffinExtentStream(std::move(reader), nullptr, size) {}

  // Constructor for creating a stream for writing to an |ExtentWriter|.
  PuffinExtentStream(std::unique_ptr<ExtentWriter> writer, uint64_t size)
      : PuffinExtentStream(nullptr, std::move(writer), size) {}

  ~PuffinExtentStream() override = default;

  bool GetSize(uint64_t* size) const override {
    *size = size_;
    return true;
  }

  bool GetOffset(uint64_t* offset) const override {
    *offset = offset_;
    return true;
  }

  bool Seek(uint64_t offset) override {
    if (is_read_) {
      TEST_AND_RETURN_FALSE(reader_->Seek(offset));
      offset_ = offset;
    } else {
      // For writes technically there should be no change of position, or it
      // should equivalent of current offset.
      TEST_AND_RETURN_FALSE(offset_ == offset);
    }
    return true;
  }

  bool Read(void* buffer, size_t count) override {
    TEST_AND_RETURN_FALSE(is_read_);
    TEST_AND_RETURN_FALSE(reader_->Read(buffer, count));
    offset_ += count;
    return true;
  }

  bool Write(const void* buffer, size_t count) override {
    TEST_AND_RETURN_FALSE(!is_read_);
    TEST_AND_RETURN_FALSE(writer_->Write(buffer, count));
    offset_ += count;
    return true;
  }

  bool Close() override { return true; }

 private:
  PuffinExtentStream(std::unique_ptr<ExtentReader> reader,
                     std::unique_ptr<ExtentWriter> writer,
                     uint64_t size)
      : reader_(std::move(reader)),
        writer_(std::move(writer)),
        size_(size),
        offset_(0),
        is_read_(reader_ ? true : false) {}

  std::unique_ptr<ExtentReader> reader_;
  std::unique_ptr<ExtentWriter> writer_;
  uint64_t size_;
  uint64_t offset_;
  bool is_read_;

  DISALLOW_COPY_AND_ASSIGN(PuffinExtentStream);
};

}  // namespace

bool DeltaPerformer::PerformPuffDiffOperation(const InstallOperation& operation,
                                              ErrorCode* error) {
  // Since we delete data off the beginning of the buffer as we use it,
  // the data we need should be exactly at the beginning of the buffer.
  TEST_AND_RETURN_FALSE(buffer_offset_ == operation.data_offset());
  TEST_AND_RETURN_FALSE(buffer_.size() >= operation.data_length());

  FileDescriptorPtr source_fd = ChooseSourceFD(operation, error);
  TEST_AND_RETURN_FALSE(source_fd != nullptr);

  auto reader = std::make_unique<DirectExtentReader>();
  TEST_AND_RETURN_FALSE(
      reader->Init(source_fd, operation.src_extents(), block_size_));
  puffin::UniqueStreamPtr src_stream(new PuffinExtentStream(
      std::move(reader),
      utils::BlocksInExtents(operation.src_extents()) * block_size_));

  auto writer = std::make_unique<DirectExtentWriter>();
  TEST_AND_RETURN_FALSE(
      writer->Init(target_fd_, operation.dst_extents(), block_size_));
  puffin::UniqueStreamPtr dst_stream(new PuffinExtentStream(
      std::move(writer),
      utils::BlocksInExtents(operation.dst_extents()) * block_size_));

  const size_t kMaxCacheSize = 5 * 1024 * 1024;  // Total 5MB cache.
  TEST_AND_RETURN_FALSE(puffin::PuffPatch(std::move(src_stream),
                                          std::move(dst_stream),
                                          buffer_.data(),
                                          buffer_.size(),
                                          kMaxCacheSize));
  DiscardBuffer(true, buffer_.size());
  return true;
}

bool DeltaPerformer::ExtractSignatureMessageFromOperation(
    const InstallOperation& operation) {
  if (operation.type() != InstallOperation::REPLACE ||
      !manifest_.has_signatures_offset() ||
      manifest_.signatures_offset() != operation.data_offset()) {
    return false;
  }
  TEST_AND_RETURN_FALSE(manifest_.has_signatures_size() &&
                        manifest_.signatures_size() == operation.data_length());
  TEST_AND_RETURN_FALSE(ExtractSignatureMessage());
  return true;
}

bool DeltaPerformer::ExtractSignatureMessage() {
  TEST_AND_RETURN_FALSE(signatures_message_data_.empty());
  TEST_AND_RETURN_FALSE(buffer_offset_ == manifest_.signatures_offset());
  TEST_AND_RETURN_FALSE(buffer_.size() >= manifest_.signatures_size());
  signatures_message_data_.assign(
      buffer_.begin(), buffer_.begin() + manifest_.signatures_size());

  // Save the signature blob because if the update is interrupted after the
  // download phase we don't go through this path anymore. Some alternatives to
  // consider:
  //
  // 1. On resume, re-download the signature blob from the server and re-verify
  // it.
  //
  // 2. Verify the signature as soon as it's received and don't checkpoint the
  // blob and the signed sha-256 context.
  LOG_IF(WARNING,
         !prefs_->SetString(kPrefsUpdateStateSignatureBlob,
                            signatures_message_data_))
      << "Unable to store the signature blob.";

  LOG(INFO) << "Extracted signature data of size "
            << manifest_.signatures_size() << " at "
            << manifest_.signatures_offset();
  return true;
}

bool DeltaPerformer::GetPublicKey(string* out_public_key) {
  out_public_key->clear();

  if (utils::FileExists(public_key_path_.c_str())) {
    LOG(INFO) << "Verifying using public key: " << public_key_path_;
    return utils::ReadFile(public_key_path_, out_public_key);
  }

  // If this is an official build then we are not allowed to use public key from
  // Omaha response.
  if (!hardware_->IsOfficialBuild() && !install_plan_->public_key_rsa.empty()) {
    LOG(INFO) << "Verifying using public key from Omaha response.";
    return brillo::data_encoding::Base64Decode(install_plan_->public_key_rsa,
                                               out_public_key);
  }

  return true;
}

ErrorCode DeltaPerformer::ValidateManifest() {
  // Perform assorted checks to sanity check the manifest, make sure it
  // matches data from other sources, and that it is a supported version.

  bool has_old_fields =
      (manifest_.has_old_kernel_info() || manifest_.has_old_rootfs_info());
  for (const PartitionUpdate& partition : manifest_.partitions()) {
    has_old_fields = has_old_fields || partition.has_old_partition_info();
  }

  // The presence of an old partition hash is the sole indicator for a delta
  // update.
  InstallPayloadType actual_payload_type =
      has_old_fields ? InstallPayloadType::kDelta : InstallPayloadType::kFull;

  if (payload_->type == InstallPayloadType::kUnknown) {
    LOG(INFO) << "Detected a '"
              << InstallPayloadTypeToString(actual_payload_type)
              << "' payload.";
    payload_->type = actual_payload_type;
  } else if (payload_->type != actual_payload_type) {
    LOG(ERROR) << "InstallPlan expected a '"
               << InstallPayloadTypeToString(payload_->type)
               << "' payload but the downloaded manifest contains a '"
               << InstallPayloadTypeToString(actual_payload_type)
               << "' payload.";
    return ErrorCode::kPayloadMismatchedType;
  }

  // Check that the minor version is compatible.
  if (actual_payload_type == InstallPayloadType::kFull) {
    if (manifest_.minor_version() != kFullPayloadMinorVersion) {
      LOG(ERROR) << "Manifest contains minor version "
                 << manifest_.minor_version()
                 << ", but all full payloads should have version "
                 << kFullPayloadMinorVersion << ".";
      return ErrorCode::kUnsupportedMinorPayloadVersion;
    }
  } else {
    if (manifest_.minor_version() < kMinSupportedMinorPayloadVersion ||
        manifest_.minor_version() > kMaxSupportedMinorPayloadVersion) {
      LOG(ERROR) << "Manifest contains minor version "
                 << manifest_.minor_version()
                 << " not in the range of supported minor versions ["
                 << kMinSupportedMinorPayloadVersion << ", "
                 << kMaxSupportedMinorPayloadVersion << "].";
      return ErrorCode::kUnsupportedMinorPayloadVersion;
    }
  }

  if (major_payload_version_ != kChromeOSMajorPayloadVersion) {
    if (manifest_.has_old_rootfs_info() || manifest_.has_new_rootfs_info() ||
        manifest_.has_old_kernel_info() || manifest_.has_new_kernel_info() ||
        manifest_.install_operations_size() != 0 ||
        manifest_.kernel_install_operations_size() != 0) {
      LOG(ERROR) << "Manifest contains deprecated field only supported in "
                 << "major payload version 1, but the payload major version is "
                 << major_payload_version_;
      return ErrorCode::kPayloadMismatchedType;
    }
  }

  /*
  if (manifest_.max_timestamp() < hardware_->GetBuildTimestamp()) {
    LOG(ERROR) << "The current OS build timestamp ("
               << hardware_->GetBuildTimestamp()
               << ") is newer than the maximum timestamp in the manifest ("
               << manifest_.max_timestamp() << ")";
    return ErrorCode::kPayloadTimestampError;
  }
<<<<<<< HEAD
*/
=======

  if (major_payload_version_ == kChromeOSMajorPayloadVersion) {
    if (manifest_.has_dynamic_partition_metadata()) {
      LOG(ERROR)
          << "Should not contain dynamic_partition_metadata for major version "
          << kChromeOSMajorPayloadVersion
          << ". Please use major version 2 or above.";
      return ErrorCode::kPayloadMismatchedType;
    }
  }

>>>>>>> df7c89d6
  // TODO(garnold) we should be adding more and more manifest checks, such as
  // partition boundaries etc (see chromium-os:37661).

  return ErrorCode::kSuccess;
}

ErrorCode DeltaPerformer::ValidateOperationHash(
    const InstallOperation& operation) {
  if (!operation.data_sha256_hash().size()) {
    if (!operation.data_length()) {
      // Operations that do not have any data blob won't have any operation hash
      // either. So, these operations are always considered validated since the
      // metadata that contains all the non-data-blob portions of the operation
      // has already been validated. This is true for both HTTP and HTTPS cases.
      return ErrorCode::kSuccess;
    }

    // No hash is present for an operation that has data blobs. This shouldn't
    // happen normally for any client that has this code, because the
    // corresponding update should have been produced with the operation
    // hashes. So if it happens it means either we've turned operation hash
    // generation off in DeltaDiffGenerator or it's a regression of some sort.
    // One caveat though: The last operation is a dummy signature operation
    // that doesn't have a hash at the time the manifest is created. So we
    // should not complaint about that operation. This operation can be
    // recognized by the fact that it's offset is mentioned in the manifest.
    if (manifest_.signatures_offset() &&
        manifest_.signatures_offset() == operation.data_offset()) {
      LOG(INFO) << "Skipping hash verification for signature operation "
                << next_operation_num_ + 1;
    } else {
      if (install_plan_->hash_checks_mandatory) {
        LOG(ERROR) << "Missing mandatory operation hash for operation "
                   << next_operation_num_ + 1;
        return ErrorCode::kDownloadOperationHashMissingError;
      }

      LOG(WARNING) << "Cannot validate operation " << next_operation_num_ + 1
                   << " as there's no operation hash in manifest";
    }
    return ErrorCode::kSuccess;
  }

  brillo::Blob expected_op_hash;
  expected_op_hash.assign(operation.data_sha256_hash().data(),
                          (operation.data_sha256_hash().data() +
                           operation.data_sha256_hash().size()));

  brillo::Blob calculated_op_hash;
  if (!HashCalculator::RawHashOfBytes(
          buffer_.data(), operation.data_length(), &calculated_op_hash)) {
    LOG(ERROR) << "Unable to compute actual hash of operation "
               << next_operation_num_;
    return ErrorCode::kDownloadOperationHashVerificationError;
  }

  if (calculated_op_hash != expected_op_hash) {
    LOG(ERROR) << "Hash verification failed for operation "
               << next_operation_num_ << ". Expected hash = ";
    utils::HexDumpVector(expected_op_hash);
    LOG(ERROR) << "Calculated hash over " << operation.data_length()
               << " bytes at offset: " << operation.data_offset() << " = ";
    utils::HexDumpVector(calculated_op_hash);
    return ErrorCode::kDownloadOperationHashMismatch;
  }

  return ErrorCode::kSuccess;
}

#define TEST_AND_RETURN_VAL(_retval, _condition)              \
  do {                                                        \
    if (!(_condition)) {                                      \
      LOG(ERROR) << "VerifyPayload failure: " << #_condition; \
      return _retval;                                         \
    }                                                         \
  } while (0);

ErrorCode DeltaPerformer::VerifyPayload(
    const brillo::Blob& update_check_response_hash,
    const uint64_t update_check_response_size) {
  string public_key;
  if (!GetPublicKey(&public_key)) {
    LOG(ERROR) << "Failed to get public key.";
    return ErrorCode::kDownloadPayloadPubKeyVerificationError;
  }

  // Verifies the download size.
  if (update_check_response_size !=
      metadata_size_ + metadata_signature_size_ + buffer_offset_) {
    LOG(ERROR) << "update_check_response_size (" << update_check_response_size
               << ") doesn't match metadata_size (" << metadata_size_
               << ") + metadata_signature_size (" << metadata_signature_size_
               << ") + buffer_offset (" << buffer_offset_ << ").";
    return ErrorCode::kPayloadSizeMismatchError;
  }

  // Verifies the payload hash.
  TEST_AND_RETURN_VAL(ErrorCode::kDownloadPayloadVerificationError,
                      !payload_hash_calculator_.raw_hash().empty());
  TEST_AND_RETURN_VAL(
      ErrorCode::kPayloadHashMismatchError,
      payload_hash_calculator_.raw_hash() == update_check_response_hash);

  // Verifies the signed payload hash.
  if (public_key.empty()) {
    LOG(WARNING) << "Not verifying signed delta payload -- missing public key.";
    return ErrorCode::kSuccess;
  }
  TEST_AND_RETURN_VAL(ErrorCode::kSignedDeltaPayloadExpectedError,
                      !signatures_message_data_.empty());
  brillo::Blob hash_data = signed_hash_calculator_.raw_hash();
  TEST_AND_RETURN_VAL(ErrorCode::kDownloadPayloadPubKeyVerificationError,
                      hash_data.size() == kSHA256Size);

<<<<<<< HEAD
  if (hardware_->IsOfficialBuild() && !PayloadVerifier::VerifySignature(
      signatures_message_data_, path_to_public_key.value(), hash_data)) {
=======
  if (!PayloadVerifier::VerifySignature(
          signatures_message_data_, public_key, hash_data)) {
>>>>>>> df7c89d6
    // The autoupdate_CatchBadSignatures test checks for this string
    // in log-files. Keep in sync.
    LOG(ERROR) << "Public key verification failed, thus update failed.";
    return ErrorCode::kDownloadPayloadPubKeyVerificationError;
  }

  LOG(INFO) << "Payload hash matches value in payload.";
  return ErrorCode::kSuccess;
}

void DeltaPerformer::DiscardBuffer(bool do_advance_offset,
                                   size_t signed_hash_buffer_size) {
  // Update the buffer offset.
  if (do_advance_offset)
    buffer_offset_ += buffer_.size();

  // Hash the content.
  payload_hash_calculator_.Update(buffer_.data(), buffer_.size());
  signed_hash_calculator_.Update(buffer_.data(), signed_hash_buffer_size);

  // Swap content with an empty vector to ensure that all memory is released.
  brillo::Blob().swap(buffer_);
}

bool DeltaPerformer::CanResumeUpdate(PrefsInterface* prefs,
                                     const string& update_check_response_hash) {
  int64_t next_operation = kUpdateStateOperationInvalid;
  if (!(prefs->GetInt64(kPrefsUpdateStateNextOperation, &next_operation) &&
        next_operation != kUpdateStateOperationInvalid && next_operation > 0))
    return false;

  string interrupted_hash;
  if (!(prefs->GetString(kPrefsUpdateCheckResponseHash, &interrupted_hash) &&
        !interrupted_hash.empty() &&
        interrupted_hash == update_check_response_hash))
    return false;

  int64_t resumed_update_failures;
  // Note that storing this value is optional, but if it is there it should not
  // be more than the limit.
  if (prefs->GetInt64(kPrefsResumedUpdateFailures, &resumed_update_failures) &&
      resumed_update_failures > kMaxResumedUpdateFailures)
    return false;

  // Sanity check the rest.
  int64_t next_data_offset = -1;
  if (!(prefs->GetInt64(kPrefsUpdateStateNextDataOffset, &next_data_offset) &&
        next_data_offset >= 0))
    return false;

  string sha256_context;
  if (!(prefs->GetString(kPrefsUpdateStateSHA256Context, &sha256_context) &&
        !sha256_context.empty()))
    return false;

  int64_t manifest_metadata_size = 0;
  if (!(prefs->GetInt64(kPrefsManifestMetadataSize, &manifest_metadata_size) &&
        manifest_metadata_size > 0))
    return false;

  int64_t manifest_signature_size = 0;
  if (!(prefs->GetInt64(kPrefsManifestSignatureSize,
                        &manifest_signature_size) &&
        manifest_signature_size >= 0))
    return false;

  return true;
}

bool DeltaPerformer::ResetUpdateProgress(PrefsInterface* prefs, bool quick) {
  TEST_AND_RETURN_FALSE(prefs->SetInt64(kPrefsUpdateStateNextOperation,
                                        kUpdateStateOperationInvalid));
  if (!quick) {
    prefs->SetInt64(kPrefsUpdateStateNextDataOffset, -1);
    prefs->SetInt64(kPrefsUpdateStateNextDataLength, 0);
    prefs->SetString(kPrefsUpdateStateSHA256Context, "");
    prefs->SetString(kPrefsUpdateStateSignedSHA256Context, "");
    prefs->SetString(kPrefsUpdateStateSignatureBlob, "");
    prefs->SetInt64(kPrefsManifestMetadataSize, -1);
    prefs->SetInt64(kPrefsManifestSignatureSize, -1);
    prefs->SetInt64(kPrefsResumedUpdateFailures, 0);
    prefs->Delete(kPrefsPostInstallSucceeded);
    prefs->Delete(kPrefsVerityWritten);
    prefs->Delete(kPrefsDynamicPartitionMetadataUpdated);
  }
  return true;
}

bool DeltaPerformer::CheckpointUpdateProgress(bool force) {
  base::TimeTicks curr_time = base::TimeTicks::Now();
  if (force || curr_time > update_checkpoint_time_) {
    update_checkpoint_time_ = curr_time + update_checkpoint_wait_;
  } else {
    return false;
  }

  Terminator::set_exit_blocked(true);
  if (last_updated_buffer_offset_ != buffer_offset_) {
    // Resets the progress in case we die in the middle of the state update.
    ResetUpdateProgress(prefs_, true);
    TEST_AND_RETURN_FALSE(prefs_->SetString(
        kPrefsUpdateStateSHA256Context, payload_hash_calculator_.GetContext()));
    TEST_AND_RETURN_FALSE(
        prefs_->SetString(kPrefsUpdateStateSignedSHA256Context,
                          signed_hash_calculator_.GetContext()));
    TEST_AND_RETURN_FALSE(
        prefs_->SetInt64(kPrefsUpdateStateNextDataOffset, buffer_offset_));
    last_updated_buffer_offset_ = buffer_offset_;

    if (next_operation_num_ < num_total_operations_) {
      size_t partition_index = current_partition_;
      while (next_operation_num_ >= acc_num_operations_[partition_index])
        partition_index++;
      const size_t partition_operation_num =
          next_operation_num_ -
          (partition_index ? acc_num_operations_[partition_index - 1] : 0);
      const InstallOperation& op =
          partitions_[partition_index].operations(partition_operation_num);
      TEST_AND_RETURN_FALSE(
          prefs_->SetInt64(kPrefsUpdateStateNextDataLength, op.data_length()));
    } else {
      TEST_AND_RETURN_FALSE(
          prefs_->SetInt64(kPrefsUpdateStateNextDataLength, 0));
    }
  }
  TEST_AND_RETURN_FALSE(
      prefs_->SetInt64(kPrefsUpdateStateNextOperation, next_operation_num_));
  return true;
}

bool DeltaPerformer::PrimeUpdateState() {
  CHECK(manifest_valid_);

  int64_t next_operation = kUpdateStateOperationInvalid;
  if (!prefs_->GetInt64(kPrefsUpdateStateNextOperation, &next_operation) ||
      next_operation == kUpdateStateOperationInvalid || next_operation <= 0) {
    // Initiating a new update, no more state needs to be initialized.
    return true;
  }
  next_operation_num_ = next_operation;

  // Resuming an update -- load the rest of the update state.
  int64_t next_data_offset = -1;
  TEST_AND_RETURN_FALSE(
      prefs_->GetInt64(kPrefsUpdateStateNextDataOffset, &next_data_offset) &&
      next_data_offset >= 0);
  buffer_offset_ = next_data_offset;

  // The signed hash context and the signature blob may be empty if the
  // interrupted update didn't reach the signature.
  string signed_hash_context;
  if (prefs_->GetString(kPrefsUpdateStateSignedSHA256Context,
                        &signed_hash_context)) {
    TEST_AND_RETURN_FALSE(
        signed_hash_calculator_.SetContext(signed_hash_context));
  }

  prefs_->GetString(kPrefsUpdateStateSignatureBlob, &signatures_message_data_);

  string hash_context;
  TEST_AND_RETURN_FALSE(
      prefs_->GetString(kPrefsUpdateStateSHA256Context, &hash_context) &&
      payload_hash_calculator_.SetContext(hash_context));

  int64_t manifest_metadata_size = 0;
  TEST_AND_RETURN_FALSE(
      prefs_->GetInt64(kPrefsManifestMetadataSize, &manifest_metadata_size) &&
      manifest_metadata_size > 0);
  metadata_size_ = manifest_metadata_size;

  int64_t manifest_signature_size = 0;
  TEST_AND_RETURN_FALSE(
      prefs_->GetInt64(kPrefsManifestSignatureSize, &manifest_signature_size) &&
      manifest_signature_size >= 0);
  metadata_signature_size_ = manifest_signature_size;

  // Advance the download progress to reflect what doesn't need to be
  // re-downloaded.
  total_bytes_received_ += buffer_offset_;

  // Speculatively count the resume as a failure.
  int64_t resumed_update_failures;
  if (prefs_->GetInt64(kPrefsResumedUpdateFailures, &resumed_update_failures)) {
    resumed_update_failures++;
  } else {
    resumed_update_failures = 1;
  }
  prefs_->SetInt64(kPrefsResumedUpdateFailures, resumed_update_failures);
  return true;
}

}  // namespace chromeos_update_engine<|MERGE_RESOLUTION|>--- conflicted
+++ resolved
@@ -1694,10 +1694,7 @@
                << manifest_.max_timestamp() << ")";
     return ErrorCode::kPayloadTimestampError;
   }
-<<<<<<< HEAD
 */
-=======
-
   if (major_payload_version_ == kChromeOSMajorPayloadVersion) {
     if (manifest_.has_dynamic_partition_metadata()) {
       LOG(ERROR)
@@ -1708,7 +1705,6 @@
     }
   }
 
->>>>>>> df7c89d6
   // TODO(garnold) we should be adding more and more manifest checks, such as
   // partition boundaries etc (see chromium-os:37661).
 
@@ -1823,13 +1819,8 @@
   TEST_AND_RETURN_VAL(ErrorCode::kDownloadPayloadPubKeyVerificationError,
                       hash_data.size() == kSHA256Size);
 
-<<<<<<< HEAD
   if (hardware_->IsOfficialBuild() && !PayloadVerifier::VerifySignature(
       signatures_message_data_, path_to_public_key.value(), hash_data)) {
-=======
-  if (!PayloadVerifier::VerifySignature(
-          signatures_message_data_, public_key, hash_data)) {
->>>>>>> df7c89d6
     // The autoupdate_CatchBadSignatures test checks for this string
     // in log-files. Keep in sync.
     LOG(ERROR) << "Public key verification failed, thus update failed.";
