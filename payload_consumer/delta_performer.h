--- conflicted
+++ resolved
@@ -80,21 +80,15 @@
                  HardwareInterface* hardware,
                  DownloadActionDelegate* download_delegate,
                  InstallPlan* install_plan,
-<<<<<<< HEAD
-                 InstallPlan::Payload* payload)
-=======
+                 InstallPlan::Payload* payload,
                  bool is_interactive)
->>>>>>> 840703a4
       : prefs_(prefs),
         boot_control_(boot_control),
         hardware_(hardware),
         download_delegate_(download_delegate),
         install_plan_(install_plan),
-<<<<<<< HEAD
-        payload_(payload) {}
-=======
+        payload_(payload),
         is_interactive_(is_interactive) {}
->>>>>>> 840703a4
 
   // FileWriter's Write implementation where caller doesn't care about
   // error codes.
