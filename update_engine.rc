--- conflicted
+++ resolved
@@ -1,12 +1,8 @@
 service update_engine /system/bin/update_engine --logtostderr --logtofile --foreground
     class late_start
     user root
-<<<<<<< HEAD
-    group root system wakelock inet cache
-=======
     group root system wakelock inet cache media_rw
     writepid /dev/cpuset/system-background/tasks
->>>>>>> df7c89d6
     disabled
 
 on property:ro.boot.slot_suffix=*
